import {
    BASE_ELEVATION,
    CELL_SIZE,
    COLD_AIR_FLOW_INTENSITY,
    DIFFUSION_ITERATIONS,
    DIFFUSION_RATE,
    EPSILON,
    FOG_ADVECTION_RATE,
    FOG_DIFFUSION_RATE,
    FOG_DOWNSLOPE_RATE,
    FOG_SUN_DISSIPATION,
    FOG_TEMP_DISSIPATION,
    FOG_WIND_DISSIPATION,
    GRID_SIZE,
    LAPSE_RATE,
<<<<<<< HEAD
=======
    MONTHLY_TEMPS,
>>>>>>> c22d2f74
    SETTLEMENT_HEAT_RADIUS,
    SETTLEMENT_PROPERTIES,
    SHADOW_COOLING,
    SOIL_PROPERTIES,
    SOLAR_INTENSITY_FACTOR,
    URBAN_HEAT_RADIUS,
    URBAN_PROPERTIES,
    WATER_PROPERTIES,
    WIND_CHILL_FACTOR,
} from './src/shared/constants';
import { LAND_TYPES, SOIL_TYPES } from './src/shared/types';
import {
    createSimulationState,
    resizeCanvas,
    type SimulationState,
} from './src/simulation/state';
import { CLOUD_TYPES, PRECIP_TYPES } from './src/simulation/weatherTypes';
<<<<<<< HEAD
import { calculateBaseTemperature } from './src/simulation/temperature';
import { calculateCloudRadiation, updateCloudDynamics } from './src/simulation/clouds';
=======
>>>>>>> c22d2f74
import {
    clamp,
    describeSurface,
    distance,
    getLandColor,
    getThermalProperties,
    isInBounds,
    resolveLandType,
    resolveSoilType,
} from './src/simulation/utils';

// ===== GLOBAL STATE =====
const canvas = document.getElementById('canvas') as HTMLCanvasElement;
const ctx = canvas.getContext('2d');
const tooltip = document.getElementById('tooltip') as HTMLElement;

const state: SimulationState = createSimulationState();
resizeCanvas(canvas);
const SIM_MINUTES_PER_REAL_SECOND = 15; // At 1x speed, 1 real second = 15 sim minutes

// ===== ATMOSPHERIC ADVECTION ENGINE =====
function bilinearInterpolate(grid: number[][], x: number, y: number): number {
    const x1 = Math.floor(x);
    const y1 = Math.floor(y);
    const x2 = Math.ceil(x);
    const y2 = Math.ceil(y);
    const xFrac = x - x1;
    const yFrac = y - y1;

    // Boundary checks
    const p11 = isInBounds(x1, y1) ? grid[y1][x1] : 0;
    const p12 = isInBounds(x1, y2) ? grid[y2][x1] : 0;
    const p21 = isInBounds(x2, y1) ? grid[y1][x2] : 0;
    const p22 = isInBounds(x2, y2) ? grid[y2][x2] : 0;

    const val1 = p11 * (1 - yFrac) + p12 * yFrac;
    const val2 = p21 * (1 - yFrac) + p22 * yFrac;

    return val1 * (1 - xFrac) + val2 * xFrac;
}

function advectGrid(
    grid: number[][],
    windField: {x: number, y: number, speed: number}[][],
    timeFactor: number
): number[][] {
    const newGrid = Array(GRID_SIZE).fill(null).map(() => Array(GRID_SIZE).fill(0));
    const dt = timeFactor * 5; // Advection time step scaling factor

    for (let y = 0; y < GRID_SIZE; y++) {
        for (let x = 0; x < GRID_SIZE; x++) {
            const wind = windField[y][x];
            // Trace backward in time to find the source of the air
            const sourceX = x - wind.x * dt;
            const sourceY = y - wind.y * dt;
            
            // Sample the value from the original grid at the source location
            const advectedValue = bilinearInterpolate(grid, sourceX, sourceY);
            
            newGrid[y][x] = advectedValue;
        }
    }
    return newGrid;
}


<<<<<<< HEAD
=======
// ===== CLOUD DYNAMICS SYSTEM =====

// Step 1: Simple cloud coverage affecting solar radiation
function calculateCloudCoverage(x: number, y: number, hour: number, humidity: number[][]): number {
    // Base cloud coverage from humidity
    let coverage = 0;
    
    // Higher humidity = more clouds
    if (state.humidity[y][x] > 0.7) {
        coverage = (state.humidity[y][x] - 0.7) / 0.3; // 0 to 1 scale
    }
    
    // Increase cloud coverage in afternoon (convective development)
    if (hour >= 12 && hour <= 17) {
        const afternoonFactor = Math.sin((hour - 12) / 5 * Math.PI);
        coverage += afternoonFactor * 0.3;
    }
    
    // Increase clouds over water bodies (evaporation)
    if (state.landCover[y][x] === LAND_TYPES.WATER) {
        coverage += 0.2;
    }
    
    return Math.min(1, coverage);
}

// Step 2: Orographic cloud formation
function calculateOrographicClouds(x: number, y: number, windSpeed: number, windDir: number, humidity: number[][], temperature: number[][]): number {
    if (windSpeed < 5) return 0; // Need wind for orographic lift
    
    const windDirRad = windDir * Math.PI / 180;
    const windX = Math.sin(windDirRad);
    const windY = -Math.cos(windDirRad);
    
    // Check if on windward side of slope
    let isWindward = false;
    let liftAmount = 0;
    
    if (isInBounds(x-1, y-1) && isInBounds(x+1, y+1)) {
        const dzdx = (state.elevation[y][x + 1] - state.elevation[y][x - 1]) / (2 * CELL_SIZE);
        const dzdy = (state.elevation[y + 1][x] - state.elevation[y - 1][x]) / (2 * CELL_SIZE);
        
        // Dot product of wind and upslope direction
        const slopeDotWind = dzdx * windX + dzdy * windY;
        
        if (slopeDotWind > 0) {
            isWindward = true;
            liftAmount = slopeDotWind * windSpeed / 10;
        }
    }
    
    if (!isWindward) return 0;
    
    // Calculate lifting condensation level (LCL)
    const dewPointDeficit = state.temperature[y][x] - state.dewPoint[y][x];
    const LCL = 125 * dewPointDeficit; // Approximate LCL height in meters
    
    // If terrain forces air above LCL, clouds form
    const forcedLift = liftAmount * 100; // Convert to meters
    
    if (forcedLift > LCL) {
        const cloudIntensity = Math.min(1, (forcedLift - LCL) / 200);
        return cloudIntensity;
    }
    
    return 0;
}

// Step 3: Precipitation and moisture feedback (REVISED FOR REALISM)
function calculatePrecipitation(x: number, y: number, cloudWater: number[][], cloudType: number[][], temperature: number[][]): {rate: number, type: number} {
    let precipRate = 0; // rate in mm/hr
    let precipType = PRECIP_TYPES.NONE;
    const localCloudWater = state.cloudWater[y][x];

    // No precipitation if there's very little cloud water
    if (localCloudWater < 0.2) return { rate: 0, type: PRECIP_TYPES.NONE };

    let precipEfficiency = 0;
    let precipProbability = 0;

    // Determine efficiency and probability based on cloud type
    switch(state.cloudType[y][x]) {
        case CLOUD_TYPES.CUMULUS:
            precipProbability = Math.max(0, (localCloudWater - 0.5) / 0.5); 
            precipEfficiency = 0.2;
            break;
        case CLOUD_TYPES.CUMULONIMBUS:
            precipProbability = Math.max(0, (localCloudWater - 0.3) / 0.7);
            precipEfficiency = 0.9;
            break;
        case CLOUD_TYPES.STRATUS:
            precipProbability = Math.max(0, (localCloudWater - 0.2) / 0.8);
            precipEfficiency = 0.15;
            break;
        case CLOUD_TYPES.OROGRAPHIC:
            precipProbability = Math.max(0, (localCloudWater - 0.25) / 0.75);
            precipEfficiency = 0.4;
            break;
    }

    if (Math.random() < precipProbability) {
        const randomFactor = 0.7 + Math.random() * 0.6;
        precipRate = localCloudWater * precipEfficiency * randomFactor;
    }

    precipRate = Math.min(precipRate, 2.0); // Cap precipitation rate (e.g., 2 mm/hr)

    if (precipRate > 0.01) {
        if (state.temperature[y][x] > 2) {
            precipType = PRECIP_TYPES.RAIN;
        } else if (state.temperature[y][x] <= -5) {
            precipType = PRECIP_TYPES.SNOW;
        } else {
            precipType = PRECIP_TYPES.SLEET;
        }
    } else {
        precipRate = 0;
        precipType = PRECIP_TYPES.NONE;
    }

    return { rate: precipRate, type: precipType };
}

// Step 4: Convective cloud development
function calculateConvectiveClouds(
    x: number,
    y: number,
    month: number,
    hour: number,
    surfaceTemp: number,
    humidity: number[][]
): {development: number, type: number, cape: number, thermalStrength: number} {
    const baseTemp = calculateBaseTemperature(month, hour);
    
    let thermal = 0;
    
    if (hour >= 10 && hour <= 17) {
        const tempExcess = surfaceTemp - baseTemp;
        
        if (state.landCover[y][x] === LAND_TYPES.URBAN) {
            thermal = tempExcess * 1.3;
        } else if (state.soilType[y][x] === SOIL_TYPES.SAND) {
            thermal = tempExcess * 1.1;
        } else if (state.landCover[y][x] === LAND_TYPES.GRASSLAND) {
            thermal = tempExcess;
        } else if (state.landCover[y][x] === LAND_TYPES.WATER || state.landCover[y][x] === LAND_TYPES.FOREST) {
            thermal = tempExcess * 0.5;
        }
    }
    
    const CAPE = Math.max(0, thermal * humidity[y][x] * 100);
    
    let cloudDevelopment = 0;
    let cloudTypeResult = CLOUD_TYPES.NONE;
    
    if (CAPE > 500) {
        cloudDevelopment = Math.min(1, CAPE / 3000);
        if (CAPE > 2000) {
            cloudTypeResult = CLOUD_TYPES.CUMULONIMBUS;
        } else {
            cloudTypeResult = CLOUD_TYPES.CUMULUS;
        }
    }
    
    return { 
        development: cloudDevelopment, 
        type: cloudTypeResult,
        cape: CAPE,
        thermalStrength: thermal
    };
}

// Step 5: Cloud microphysics
function calculateCloudMicrophysics(x: number, y: number, cloudWater: number[][], temperature: number[][], updraftSpeed: number): {ice: number, dropletSize: number, precipEfficiency: number, graupel: number} {
    let iceContent = state.iceContent[y][x];
    let dropletSize = 5;
    let precipitationEfficiency = 0;
    
    if (state.temperature[y][x] < 0 && state.cloudWater[y][x] > 0) {
        const freezingRate = Math.exp(-state.temperature[y][x] / 10);
        iceContent = state.cloudWater[y][x] * freezingRate;
        state.cloudWater[y][x] *= (1 - freezingRate * 0.5);
    }
    
    if (state.temperature[y][x] > 0 && state.cloudWater[y][x] > 0.3) {
        dropletSize = 5 + updraftSpeed * 2;
        if (dropletSize > 20) {
            precipitationEfficiency = Math.min(1, dropletSize / 50);
        }
    }
    
    let graupelFormation = 0;
    if (state.temperature[y][x] > -10 && state.temperature[y][x] < 0 && updraftSpeed > 5) {
        graupelFormation = iceContent * 0.3;
    }

    return {
        ice: iceContent,
        dropletSize: dropletSize,
        precipEfficiency: precipitationEfficiency,
        graupel: graupelFormation
    };
}

function calculateCloudRadiation(x: number, y: number, cloudCoverage: number[][], cloudOpticalDepth: number[][], sunAltitude: number): {solarTransmission: number, longwaveWarming: number} {
    let solarTransmission = 1;
    if (state.cloudCoverage[y][x] > 0) {
        const opticalPath = state.cloudOpticalDepth[y][x] / Math.max(0.1, Math.sin(sunAltitude));
        solarTransmission = (1 - state.cloudCoverage[y][x]) + 
                           state.cloudCoverage[y][x] * Math.exp(-opticalPath);
    }
    
    let longwaveEffect = 0;
    if (state.cloudCoverage[y][x] > 0) {
        longwaveEffect = state.cloudCoverage[y][x] * 3;
    }
    
    return {
        solarTransmission: solarTransmission,
        longwaveWarming: longwaveEffect
    };
}

function updateHumidity(x: number, y: number, temperature: number[][], windSpeed: number, precipRate: number, precipType: number, timeFactor: number): void {
    let evaporationRate = 0; // rate in %/hr
    
    if (state.landCover[y][x] === LAND_TYPES.WATER) {
        evaporationRate = 2.0 * Math.max(0, state.temperature[y][x] / 30) * (1 + windSpeed / 20);
    } else if (state.landCover[y][x] === LAND_TYPES.FOREST) {
        evaporationRate = 1.0 * Math.max(0, state.temperature[y][x] / 30);
    } else if (state.soilMoisture[y][x] > 0) {
        const thermalProps = getThermalProperties(x, y);
        const soilEvap = state.soilMoisture[y][x] * thermalProps.evaporation;
        evaporationRate = soilEvap * 1.0 * Math.max(0, state.temperature[y][x] / 30);
    }
    
    let precipReductionRate = 0;
    if (precipRate > 0 && precipType !== PRECIP_TYPES.SNOW) {
        precipReductionRate = precipRate * 10; // 1mm/hr rain reduces humidity by 10%/hr
    }

    const humidityChange = (evaporationRate - precipReductionRate) * timeFactor / 100;
    state.humidity[y][x] = clamp(state.humidity[y][x] + humidityChange, 0.01, 1);
    
    const a = 17.27;
    const b = 237.7;
    const relHumidity = state.humidity[y][x];
    const gamma = Math.log(relHumidity) + (a * state.temperature[y][x]) / (b + state.temperature[y][x]);
    state.dewPoint[y][x] = (b * gamma) / (a - gamma);
}

function updateCloudDynamics(month: number, hour: number, windSpeed: number, windDir: number, timeFactor: number): void {
    if (timeFactor <= 0) return;

    const sunAltitude = Math.max(0, Math.sin((hour - 6) * Math.PI / 12));
    
    for (let y = 0; y < GRID_SIZE; y++) {
        for (let x = 0; x < GRID_SIZE; x++) {
            const orographicFormationRate = calculateOrographicClouds(x, y, windSpeed, windDir, state.humidity, state.temperature) * 2.0; // rate in water/hr
            
            const convective = calculateConvectiveClouds(
                x,
                y,
                month,
                hour,
                state.temperature[y][x],
                state.humidity
            );
            const convectiveFormationRate = convective.development * 2.0;

            state.convectiveEnergy[y][x] = convective.cape;
            state.thermalStrength[y][x] = convective.thermalStrength;
            
            let cloudFormationRate = 0;
            if (orographicFormationRate > 0.5) {
                state.cloudType[y][x] = CLOUD_TYPES.OROGRAPHIC;
                cloudFormationRate = orographicFormationRate;
                state.cloudBase[y][x] = state.elevation[y][x] + 100;
                state.cloudTop[y][x] = state.elevation[y][x] + 500 + orographicFormationRate * 1000;
            } else if (convectiveFormationRate > 0.3) {
                state.cloudType[y][x] = convective.type;
                cloudFormationRate = convectiveFormationRate;
                state.cloudBase[y][x] = state.elevation[y][x] + 500;
                state.cloudTop[y][x] = state.elevation[y][x] + 500 + convective.cape;
            } else if (state.fogDensity[y][x] > 0.5) {
                state.cloudType[y][x] = CLOUD_TYPES.STRATUS;
                cloudFormationRate = state.fogDensity[y][x] * 0.5;
                state.cloudBase[y][x] = state.elevation[y][x];
                state.cloudTop[y][x] = state.elevation[y][x] + 200;
            } else {
                state.cloudType[y][x] = CLOUD_TYPES.NONE;
            }
            
            const solarDissipationRate = sunAltitude > 0 ? state.cloudWater[y][x] * sunAltitude * 0.8 : 0;
            
            const precip = calculatePrecipitation(x, y, state.cloudWater, state.cloudType, state.temperature);
            const precipRate = precip.rate; // mm/hr
            state.precipitation[y][x] = precipRate;
            state.precipitationType[y][x] = precip.type;
            const precipWaterLossRate = precipRate * 0.1;

            const cloudWaterChange = (cloudFormationRate - solarDissipationRate - precipWaterLossRate) * timeFactor;
            state.cloudWater[y][x] = clamp(state.cloudWater[y][x] + cloudWaterChange, 0, 1.5);
            
            state.cloudCoverage[y][x] = Math.min(1, state.cloudWater[y][x]);
            state.cloudOpticalDepth[y][x] = state.cloudWater[y][x] * 10;
            
            updateHumidity(x, y, state.temperature, windSpeed, precipRate, precip.type, timeFactor);
            
            const updraft = state.thermalStrength[y][x] * 2;
            const microphysics = calculateCloudMicrophysics(x, y, state.cloudWater, state.temperature, updraft);
            state.iceContent[y][x] = microphysics.ice;
            
            if (precipRate > 0) {
                 if (precip.type === PRECIP_TYPES.SNOW) {
                    const snowAccumulation = precipRate * 10 * timeFactor;
                    state.snowDepth[y][x] += snowAccumulation;
                    state.latentHeatEffect[y][x] += precipRate * 0.8;
                } else {
                    const thermalProps = getThermalProperties(x, y);
                    const infiltration = Math.min(precipRate * timeFactor, 1 - state.soilMoisture[y][x]);
                    state.soilMoisture[y][x] += infiltration * thermalProps.waterRetention;
                }
            }
        }
    }
    
    smoothCloudFields();
}

function smoothCloudFields() {
    const smoothed = state.cloudCoverage.map(row => [...row]);
    
    for (let y = 1; y < GRID_SIZE - 1; y++) {
        for (let x = 1; x < GRID_SIZE - 1; x++) {
            let sum = 0;
            let count = 0;
            
            for (let dy = -1; dy <= 1; dy++) {
                for (let dx = -1; dx <= 1; dx++) {
                    sum += state.cloudCoverage[y + dy][x + dx];
                    count++;
                }
            }
            
            smoothed[y][x] = sum / count;
        }
    }
    
    state.cloudCoverage = smoothed;
}


>>>>>>> c22d2f74
// ===== SNOW DYNAMICS =====
function updateSnowCover(temperatureGrid: number[][], sunAltitude: number, timeFactor: number) {
    for (let y = 0; y < GRID_SIZE; y++) {
        for (let x = 0; x < GRID_SIZE; x++) {
            if (state.snowDepth[y][x] > 0) {
                if (temperatureGrid[y][x] > 0) {
                    const meltRate = (temperatureGrid[y][x] * 0.5 + sunAltitude * 2.0);
                    const latentCooling = -Math.min(temperatureGrid[y][x], meltRate * 0.15);
                    temperatureGrid[y][x] += latentCooling;
                    state.snowDepth[y][x] = Math.max(0, state.snowDepth[y][x] - meltRate * timeFactor);
                    const meltwater = Math.min(meltRate * timeFactor / 10, 1 - state.soilMoisture[y][x]);
                    state.soilMoisture[y][x] += meltwater;

                }
                if (sunAltitude > 0) {
                     state.snowDepth[y][x] = Math.max(0, state.snowDepth[y][x] - sunAltitude * 0.05 * timeFactor);
                }
            }
        }
    }
}

function calculateSnowEffects(x: number, y: number, sunAltitude: number): { albedoEffect: number, insulationEffect: number } {
    if (state.snowDepth[y][x] <= 0) {
        return { albedoEffect: 0, insulationEffect: 0 };
    }

    const snowAlbedo = 0.8;
    const effectiveAlbedo = snowAlbedo * Math.min(1, state.snowDepth[y][x] / 10);
    const albedoCooling = -effectiveAlbedo * sunAltitude * SOLAR_INTENSITY_FACTOR * 1.5;

    const insulationFactor = Math.min(1, state.snowDepth[y][x] / 20);

    return { albedoEffect: albedoCooling, insulationEffect: insulationFactor };
}


// ===== SOIL THERMAL DYNAMICS =====
function initializeSoilMoisture(): void {
    for (let y = 0; y < GRID_SIZE; y++) {
        for (let x = 0; x < GRID_SIZE; x++) {
            const thermalProps = getThermalProperties(state, x, y);
            let baseMoisture = thermalProps.waterRetention * 0.5;
            
            if (state.waterDistance[y][x] < 10) {
                baseMoisture += (10 - state.waterDistance[y][x]) / 10 * 0.3;
            }
            
            if (isInBounds(x-1, y-1) && isInBounds(x+1, y+1)) {
                const slope = Math.abs(state.elevation[y][x] - state.elevation[y-1][x]) + 
                             Math.abs(state.elevation[y][x] - state.elevation[y+1][x]);
                if (slope > 20) {
                    baseMoisture *= 0.7;
                }
            }
            
            state.soilMoisture[y][x] = Math.min(1, baseMoisture);
        }
    }
}

// ===== DOWNSLOPE WIND CALCULATIONS =====
function calculateDownslopeWinds(hour: number, baseWindSpeed: number, windDir: number, windGustiness: number): void {
    state.downSlopeWinds = Array(GRID_SIZE).fill(null).map(() => Array(GRID_SIZE).fill(0));
    state.windVectorField = Array(GRID_SIZE).fill(null).map(() => Array(GRID_SIZE).fill(null).map(() => ({x: 0, y: 0, speed: 0})));
    state.foehnEffect = Array(GRID_SIZE).fill(null).map(() => Array(GRID_SIZE).fill(0));
    
    const isNightTime = hour <= 6 || hour >= 19;
    const windDirRad = windDir * Math.PI / 180;
    
    for (let y = 2; y < GRID_SIZE - 2; y++) {
        for (let x = 2; x < GRID_SIZE - 2; x++) {
            const dzdx = (state.elevation[y][x + 2] - state.elevation[y][x - 2]) / (4 * CELL_SIZE);
            const dzdy = (state.elevation[y + 2][x] - state.elevation[y - 2][x]) / (4 * CELL_SIZE);
            
            const slope = Math.sqrt(dzdx * dzdx + dzdy * dzdy);
            const slopeAngle = Math.atan(slope);
            
            if (isNightTime && slopeAngle > 0.1) {
                const katabaticStrength = Math.min(1, slopeAngle / 0.5) * (1 - baseWindSpeed / 30);
                
                let isSurfaceSlope = true;
                for (let d = 1; d <= 2; d++) {
                    const checkX = Math.round(x - dzdx * d);
                    const checkY = Math.round(y - dzdy * d);
                    if (isInBounds(checkX, checkY)) {
                        const elevDiff = Math.abs(state.elevation[checkY][checkX] - state.elevation[y][x]);
                        if (elevDiff > 30) {
                            isSurfaceSlope = false;
                            break;
                        }
                    }
                }
                
                if (isSurfaceSlope) {
                    const coldAirFlow = katabaticStrength * 0.8;
                    if (slope > EPSILON) {
                        state.windVectorField[y][x].x = -dzdx / slope * coldAirFlow * 5;
                        state.windVectorField[y][x].y = -dzdy / slope * coldAirFlow * 5;
                        state.windVectorField[y][x].speed = coldAirFlow * 5;
                        state.downSlopeWinds[y][x] = -coldAirFlow * 1.5;
                    }
                }
            }
            
            if (baseWindSpeed > 10 && slopeAngle > 0.15) {
                const windX = Math.sin(windDirRad);
                const windY = -Math.cos(windDirRad);
                
                let isLeeSide = false;
                let maxUpwindHeight = state.elevation[y][x];
                
                for (let d = 1; d <= 10; d++) {
                    const checkX = Math.round(x - windX * d);
                    const checkY = Math.round(y - windY * d);
                    
                    if (isInBounds(checkX, checkY)) {
                        if (state.elevation[checkY][checkX] > maxUpwindHeight + 20) {
                            isLeeSide = true;
                            maxUpwindHeight = state.elevation[checkY][checkX];
                        }
                    }
                }
                
                if (isLeeSide) {
                    const descentHeight = maxUpwindHeight - state.elevation[y][x];
                    const adiabaticWarming = descentHeight * 0.01;
                    const foehnStrength = Math.min(1, descentHeight / 100) * (baseWindSpeed / 30);
                    state.foehnEffect[y][x] = Math.min(12, adiabaticWarming * foehnStrength);
                    
                    state.windVectorField[y][x].x += windX * foehnStrength * 10;
                    state.windVectorField[y][x].y += windY * foehnStrength * 10;
                    state.windVectorField[y][x].speed = Math.sqrt(
                        state.windVectorField[y][x].x * state.windVectorField[y][x].x + 
                        state.windVectorField[y][x].y * state.windVectorField[y][x].y
                    );
                }
            }
            
            let higherNeighbors = 0;
            const valleyCheckRadius = 5;
            for (let dy = -valleyCheckRadius; dy <= valleyCheckRadius; dy++) {
                for (let dx = -valleyCheckRadius; dx <= valleyCheckRadius; dx++) {
                    if (dx === 0 && dy === 0) continue;
                    const nx = x + dx;
                    const ny = y + dy;
                    if (isInBounds(nx, ny) && state.elevation[ny][nx] > state.elevation[y][x] + 25) {
                        higherNeighbors++;
                    }
                }
            }

            const totalNeighbors = Math.pow(valleyCheckRadius * 2 + 1, 2) - 1;
            if (higherNeighbors > totalNeighbors * 0.4) {
                let exits: { elev: number, x: number, y: number }[] = [];
                for (let angle = 0; angle < 2 * Math.PI; angle += Math.PI / 8) {
                    const nx = Math.round(x + valleyCheckRadius * Math.cos(angle));
                    const ny = Math.round(y + valleyCheckRadius * Math.sin(angle));
                    if (isInBounds(nx, ny)) {
                        exits.push({ elev: state.elevation[ny][nx], x: nx, y: ny });
                    }
                }
                exits.sort((a, b) => a.elev - b.elev);
                const lowestExits = exits.slice(0, Math.max(2, Math.floor(exits.length / 3)));

                let bestPair = { p1: null as any, p2: null as any, dist: 0 };
                if (lowestExits.length >= 2) {
                    for (let i = 0; i < lowestExits.length; i++) {
                        for (let j = i + 1; j < lowestExits.length; j++) {
                            const p1 = lowestExits[i]; const p2 = lowestExits[j];
                            const distSq = (p1.x - p2.x)**2 + (p1.y - p2.y)**2;
                            if (distSq > bestPair.dist) {
                                bestPair = { p1, p2, dist: distSq };
                            }
                        }
                    }
                }
                
                let axisVec = {x: 0, y: 0};
                if (bestPair.p1) {
                    axisVec = {x: bestPair.p2.x - bestPair.p1.x, y: bestPair.p2.y - bestPair.p1.y};
                }

                const axisMag = Math.sqrt(axisVec.x * axisVec.x + axisVec.y * axisVec.y);
                if (axisMag > EPSILON) {
                    const valleyDirection = {x: axisVec.x / axisMag, y: axisVec.y / axisMag};

                    let valleyWidth = 0;
                    const perpVec = {x: -valleyDirection.y, y: valleyDirection.x};
                    for (const sign of [-1, 1]) {
                        for (let d = 1; d < 15; d++) {
                            const checkX = Math.round(x + perpVec.x * d * sign);
                            const checkY = Math.round(y + perpVec.y * d * sign);
                            if (!isInBounds(checkX, checkY) || state.elevation[checkY][checkX] > state.elevation[y][x] + 30) {
                                valleyWidth += d; break;
                            }
                            if (d === 14) valleyWidth += d;
                        }
                    }

                    const windX = Math.sin(windDirRad);
                    const windY = -Math.cos(windDirRad);
                    const alignment = windX * valleyDirection.x + windY * valleyDirection.y;
                    
                    const narrownessFactor = Math.max(0, (15 - valleyWidth) / 15);
                    const venturiMultiplier = 1.0 + narrownessFactor * 1.2;
                    
                    const channelStrength = 0.4 + narrownessFactor * 0.6;
                    
                    const baseValleySpeed = baseWindSpeed * Math.abs(alignment);
                    const finalValleySpeed = baseValleySpeed * venturiMultiplier;
                    
                    const channeledVecX = valleyDirection.x * Math.sign(alignment || 1);
                    const channeledVecY = valleyDirection.y * Math.sign(alignment || 1);
                    
                    const blendedVecX = (windX * (1 - channelStrength)) + (channeledVecX * channelStrength);
                    const blendedVecY = (windY * (1 - channelStrength)) + (channeledVecY * channelStrength);
                    
                    state.windVectorField[y][x].x += blendedVecX * finalValleySpeed * 0.8;
                    state.windVectorField[y][x].y += blendedVecY * finalValleySpeed * 0.8;
                }
            }
        }
    }

    if (windGustiness > 0) {
        for (let y = 1; y < GRID_SIZE - 1; y++) {
            for (let x = 1; x < GRID_SIZE - 1; x++) {
                let roughness = 0;
                let elevSum = 0;
                let elevSqSum = 0;
                for (let dy = -1; dy <= 1; dy++) {
                    for (let dx = -1; dx <= 1; dx++) {
                        const elev = state.elevation[y+dy][x+dx];
                        elevSum += elev;
                        elevSqSum += elev * elev;
                    }
                }
                const avgElev = elevSum / 9;
                const stdDev = Math.sqrt(elevSqSum / 9 - avgElev * avgElev);
                roughness = stdDev / 20;

                const thermalTurbulence = (state.thermalStrength[y][x] || 0) / 15;

                const gustFactor = (windGustiness / 100) * (1 + roughness + thermalTurbulence);
                const localWindSpeed = Math.sqrt(state.windVectorField[y][x].x**2 + state.windVectorField[y][x].y**2) + baseWindSpeed;
                const gustMagnitude = localWindSpeed * gustFactor * 0.5;

                state.windVectorField[y][x].x += (Math.random() - 0.5) * 2 * gustMagnitude;
                state.windVectorField[y][x].y += (Math.random() - 0.5) * 2 * gustMagnitude;
            }
        }
    }
    
    for (let y = 0; y < GRID_SIZE; y++) {
        for (let x = 0; x < GRID_SIZE; x++) {
            const vec = state.windVectorField[y][x];
            vec.speed = Math.sqrt(vec.x * vec.x + vec.y * vec.y);
        }
    }

    smoothWindField();
}

function smoothWindField(): void {
    const smoothed: {x: number, y: number, speed: number}[][] = Array(GRID_SIZE).fill(null).map(() => 
        Array(GRID_SIZE).fill(null).map(() => ({x: 0, y: 0, speed: 0}))
    );
    
    for (let y = 1; y < GRID_SIZE - 1; y++) {
        for (let x = 1; x < GRID_SIZE - 1; x++) {
            let sumX = 0, sumY = 0, count = 0;
            
            for (let dy = -1; dy <= 1; dy++) {
                for (let dx = -1; dx <= 1; dx++) {
                    const weight = (dx === 0 && dy === 0) ? 4 : 1;
                    sumX += state.windVectorField[y + dy][x + dx].x * weight;
                    sumY += state.windVectorField[y + dy][x + dx].y * weight;
                    count += weight;
                }
            }
            
            smoothed[y][x].x = sumX / count;
            smoothed[y][x].y = sumY / count;
            smoothed[y][x].speed = Math.sqrt(smoothed[y][x].x * smoothed[y][x].x + smoothed[y][x].y * smoothed[y][x].y);
        }
    }
    
    for (let y = 1; y < GRID_SIZE - 1; y++) {
        for (let x = 1; x < GRID_SIZE - 1; x++) {
            state.windVectorField[y][x] = smoothed[y][x];
        }
    }
}

// ===== DYNAMIC FOG SIMULATION =====
function updateFogSimulation(hour: number, sunAltitude: number, timeFactor: number) {
    if (timeFactor <= 0) return;

    let fogChangeRate: number[][] = Array(GRID_SIZE).fill(null).map(() => Array(GRID_SIZE).fill(0));

    // Step 1: Calculate formation and dissipation rates
    for (let y = 0; y < GRID_SIZE; y++) {
        for (let x = 0; x < GRID_SIZE; x++) {
            let formationRate = 0;
            let dissipationRate = 0;

            if (state.inversionStrength > 0 && state.elevation[y][x] < state.inversionHeight) {
                const depth = (state.inversionHeight - state.elevation[y][x]) / 100;
                formationRate += state.inversionStrength * depth * 0.5;
            }

            if (state.temperature[y][x] < state.dewPoint[y][x] + 2) {
                const saturation = (state.dewPoint[y][x] + 2 - state.temperature[y][x]) / 4;
                formationRate += saturation * state.humidity[y][x];
            }
            
            if (sunAltitude <= 0 && state.waterDistance[y][x] < 5) {
                formationRate += (5 - state.waterDistance[y][x]) / 5 * 0.3 * (1 - state.windVectorField[y][x].speed / 20);
            }

            if (sunAltitude > 0) {
                dissipationRate += sunAltitude * FOG_SUN_DISSIPATION;
            }

            dissipationRate += state.windVectorField[y][x].speed * FOG_WIND_DISSIPATION;
            
            if (state.temperature[y][x] > state.dewPoint[y][x]) {
                dissipationRate += (state.temperature[y][x] - state.dewPoint[y][x]) * FOG_TEMP_DISSIPATION;
            }

            fogChangeRate[y][x] = formationRate - dissipationRate;
        }
    }
    
    // Step 2: Apply changes and advection
    let newFogDensity = state.fogDensity.map(row => [...row]);
    for (let y = 1; y < GRID_SIZE - 1; y++) {
        for (let x = 1; x < GRID_SIZE - 1; x++) {
            // Apply local formation/dissipation
            newFogDensity[y][x] += fogChangeRate[y][x] * timeFactor;

            // Advection
            const wind = state.windVectorField[y][x];
            if (wind.speed > 0.5) {
                const upwindX = clamp(Math.round(x - wind.x * 0.2), 0, GRID_SIZE - 1);
                const upwindY = clamp(Math.round(y - wind.y * 0.2), 0, GRID_SIZE - 1);
                const advectionChange = (state.fogDensity[upwindY][upwindX] - state.fogDensity[y][x]) * FOG_ADVECTION_RATE * Math.min(1, wind.speed / 10);
                newFogDensity[y][x] += advectionChange * timeFactor;
            }
            
            // Downslope creep
            let highNeighborFog = 0;
            let elevDiffSum = 0;
            for (let dy = -1; dy <= 1; dy++) {
                for (let dx = -1; dx <= 1; dx++) {
                    if (dx === 0 && dy === 0) continue;
                    const nx = x + dx;
                    const ny = y + dy;
                    const elevDiff = state.elevation[ny][nx] - state.elevation[y][x];
                    if (elevDiff > 0) {
                        highNeighborFog += state.fogDensity[ny][nx] * elevDiff;
                        elevDiffSum += elevDiff;
                    }
                }
            }
            if (elevDiffSum > 0) {
                const avgHighNeighborFog = highNeighborFog / elevDiffSum;
                const downslopeChange = (avgHighNeighborFog - state.fogDensity[y][x]) * FOG_DOWNSLOPE_RATE;
                newFogDensity[y][x] += downslopeChange * timeFactor;
            }

            // Diffusion
            const avgNeighborFog = (
                state.fogDensity[y - 1][x] + state.fogDensity[y + 1][x] +
                state.fogDensity[y][x - 1] + state.fogDensity[y][x + 1]
            ) / 4;
            const diffusionChange = (avgNeighborFog - state.fogDensity[y][x]) * FOG_DIFFUSION_RATE;
            newFogDensity[y][x] += diffusionChange * timeFactor;
        }
    }

    for (let y = 0; y < GRID_SIZE; y++) {
        for (let x = 0; x < GRID_SIZE; x++) {
            state.fogDensity[y][x] = clamp(newFogDensity[y][x], 0, 1);
        }
    }
}


// ===== TEMPERATURE INVERSION CALCULATIONS =====
function calculateInversionLayer(hour: number, windSpeed: number, cloudCover = 0): void {
    const isNightTime = hour <= 6 || hour >= 19;
    
    if (!isNightTime || windSpeed > 15 || cloudCover > 0.5) {
        state.inversionHeight = 0;
        state.inversionStrength = 0;
        return;
    }
    
    let minElev = Infinity;
    let maxElev = -Infinity;
    let valleyElevSum = 0;
    let valleyCount = 0;
    
    for (let y = 0; y < GRID_SIZE; y++) {
        for (let x = 0; x < GRID_SIZE; x++) {
            const elev = state.elevation[y][x];
            minElev = Math.min(minElev, elev);
            maxElev = Math.max(maxElev, elev);
            
            if (elev < BASE_ELEVATION + 20) {
                valleyElevSum += elev;
                valleyCount++;
            }
        }
    }
    
    const valleyAvgElev = valleyCount > 0 ? valleyElevSum / valleyCount : BASE_ELEVATION;
    const terrainRelief = maxElev - minElev;
    
    const windFactor = Math.max(0, 1 - windSpeed / 15);
    const hourFactor = hour <= 6 ? (6 - hour) / 6 : (hour - 19) / 5;
    
    state.inversionHeight = valleyAvgElev + 50 + (200 * windFactor * hourFactor);
    state.inversionStrength = windFactor * hourFactor * Math.min(1, terrainRelief / 100);
    
    state.inversionHeight = Math.min(state.inversionHeight, valleyAvgElev + 300);
    
    if (windSpeed > 10 || terrainRelief < 30) {
        state.inversionStrength *= 0.5;
    }
}

// ===== AREA AND DISTANCE CALCULATIONS =====
function calculateContiguousAreas(): void {
    state.contiguousAreas = Array(GRID_SIZE).fill(null).map(() => Array(GRID_SIZE).fill(0));
    state.areasizes = new Map();
    let areaId = 0;
    const visited = Array(GRID_SIZE).fill(null).map(() => Array(GRID_SIZE).fill(false));
    
    function floodFill(startX: number, startY: number, landType: number) {
        areaId++;
        const queue: [number, number][] = [[startX, startY]];
        const cells: [number, number][] = [];
        visited[startY][startX] = true;
        
        while (queue.length > 0) {
            const [x, y] = queue.shift()!;
            cells.push([x, y]);
            state.contiguousAreas[y][x] = areaId;
            
            for (let dy = -1; dy <= 1; dy++) {
                for (let dx = -1; dx <= 1; dx++) {
                    if (dx === 0 && dy === 0) continue;
                    const nx = x + dx;
                    const ny = y + dy;
                    
                    if (isInBounds(nx, ny) && !visited[ny][nx] && state.landCover[ny][nx] === landType) {
                        visited[ny][nx] = true;
                        queue.push([nx, ny]);
                    }
                }
            }
        }
        
        state.areasizes.set(areaId, cells.length);
        return cells;
    }
    
    for (let y = 0; y < GRID_SIZE; y++) {
        for (let x = 0; x < GRID_SIZE; x++) {
            if (!visited[y][x]) {
                floodFill(x, y, state.landCover[y][x]);
            }
        }
    }
}

function calculateDistanceFields(): void {
    state.waterDistance = Array(GRID_SIZE).fill(null).map(() => Array(GRID_SIZE).fill(Infinity));
    state.nearestWaterAreaId = Array(GRID_SIZE).fill(null).map(() => Array(GRID_SIZE).fill(0));
    state.forestDistance = Array(GRID_SIZE).fill(null).map(() => Array(GRID_SIZE).fill(Infinity));
    state.nearestForestAreaId = Array(GRID_SIZE).fill(null).map(() => Array(GRID_SIZE).fill(0));
    state.urbanDistance = Array(GRID_SIZE).fill(null).map(() => Array(GRID_SIZE).fill(Infinity));
    state.forestDepth = Array(GRID_SIZE).fill(null).map(() => Array(GRID_SIZE).fill(0));

    const waterQueue: [number, number, number, number][] = [];
    const forestQueue: [number, number, number, number][] = [];
    const urbanQueue: [number, number, number][] = [];

    for (let y = 0; y < GRID_SIZE; y++) {
        for (let x = 0; x < GRID_SIZE; x++) {
            const areaId = state.contiguousAreas[y][x];
            if (state.landCover[y][x] === LAND_TYPES.WATER) {
                state.waterDistance[y][x] = 0;
                state.nearestWaterAreaId[y][x] = areaId;
                waterQueue.push([x, y, 0, areaId]);
            }
            if (state.landCover[y][x] === LAND_TYPES.FOREST) {
                state.forestDistance[y][x] = 0;
                state.nearestForestAreaId[y][x] = areaId;
                forestQueue.push([x, y, 0, areaId]);
            }
            if (state.landCover[y][x] === LAND_TYPES.URBAN || state.landCover[y][x] === LAND_TYPES.SETTLEMENT) {
                state.urbanDistance[y][x] = 0;
                urbanQueue.push([x, y, 0]);
            }
        }
    }

    while (waterQueue.length > 0) {
        const [x, y, dist, areaId] = waterQueue.shift()!;
        for (let dy = -1; dy <= 1; dy++) {
            for (let dx = -1; dx <= 1; dx++) {
                if (dx === 0 && dy === 0) continue;
                const nx = x + dx;
                const ny = y + dy;
                const newDist = dist + Math.sqrt(dx * dx + dy * dy);
                if (isInBounds(nx, ny) && newDist < state.waterDistance[ny][nx]) {
                    state.waterDistance[ny][nx] = newDist;
                    state.nearestWaterAreaId[ny][nx] = areaId;
                    waterQueue.push([nx, ny, newDist, areaId]);
                }
            }
        }
    }

    while (forestQueue.length > 0) {
        const [x, y, dist, areaId] = forestQueue.shift()!;
        for (let dy = -1; dy <= 1; dy++) {
            for (let dx = -1; dx <= 1; dx++) {
                if (dx === 0 && dy === 0) continue;
                const nx = x + dx;
                const ny = y + dy;
                const newDist = dist + Math.sqrt(dx * dx + dy * dy);
                if (isInBounds(nx, ny) && newDist < state.forestDistance[ny][nx]) {
                    state.forestDistance[ny][nx] = newDist;
                    state.nearestForestAreaId[ny][nx] = areaId;
                    forestQueue.push([nx, ny, newDist, areaId]);
                }
            }
        }
    }

    while (urbanQueue.length > 0) {
        const [x, y, dist] = urbanQueue.shift()!;
        for (let dy = -1; dy <= 1; dy++) {
            for (let dx = -1; dx <= 1; dx++) {
                if (dx === 0 && dy === 0) continue;
                const nx = x + dx;
                const ny = y + dy;
                const newDist = dist + Math.sqrt(dx * dx + dy * dy);
                if (isInBounds(nx, ny) && newDist < state.urbanDistance[ny][nx]) {
                    state.urbanDistance[ny][nx] = newDist;
                    urbanQueue.push([nx, ny, newDist]);
                }
            }
        }
    }

    for (let y = 0; y < GRID_SIZE; y++) {
        for (let x = 0; x < GRID_SIZE; x++) {
            if (state.landCover[y][x] === LAND_TYPES.FOREST) {
                let minDistToEdge = Infinity;
                for (let radius = 1; radius < 20; radius++) {
                    let foundEdge = false;
                    for (let dy = -radius; dy <= radius; dy++) {
                        for (let dx = -radius; dx <= radius; dx++) {
                            if (Math.abs(dx) === radius || Math.abs(dy) === radius) {
                                const nx = x + dx;
                                const ny = y + dy;
                                if (isInBounds(nx, ny) && state.landCover[ny][nx] !== LAND_TYPES.FOREST) {
                                    const d = Math.sqrt(dx * dx + dy * dy);
                                    minDistToEdge = Math.min(minDistToEdge, d);
                                    foundEdge = true;
                                }
                            }
                        }
                    }
                    if (foundEdge) break;
                }
                state.forestDepth[y][x] = minDistToEdge === Infinity ? 20 : minDistToEdge;
            }
        }
    }
}

// ===== TERRAIN GENERATION =====
function generatePerlinNoise(): number[][] {
    const noise: number[][] = [];
    for (let y = 0; y < GRID_SIZE; y++) {
        noise[y] = [];
        for (let x = 0; x < GRID_SIZE; x++) {
            const nx = x / GRID_SIZE * 4;
            const ny = y / GRID_SIZE * 4;
            
            const value = BASE_ELEVATION + 
                Math.sin(nx * Math.PI) * Math.cos(ny * Math.PI) * 50 +
                Math.sin(nx * Math.PI * 3) * Math.cos(ny * Math.PI * 3) * 20 +
                (Math.random() - 0.5) * 10;
            
            noise[y][x] = value;
        }
    }
    return noise;
}

function initializeGrids(): void {
    state.elevation = generatePerlinNoise();
    
    for (let y = 0; y < GRID_SIZE; y++) {
        for (let x = 0; x < GRID_SIZE; x++) {
            state.landCover[y][x] = LAND_TYPES.GRASSLAND;
            
            if (state.elevation[y][x] > 140) {
                state.soilType[y][x] = SOIL_TYPES.ROCK;
            } else if (state.elevation[y][x] < 80) {
                state.soilType[y][x] = Math.random() > 0.5 ? SOIL_TYPES.CLAY : SOIL_TYPES.LOAM;
            } else {
                const rand = Math.random();
                if (rand < 0.4) state.soilType[y][x] = SOIL_TYPES.LOAM;
                else if (rand < 0.7) state.soilType[y][x] = SOIL_TYPES.SAND;
                else state.soilType[y][x] = SOIL_TYPES.CLAY;
            }
            
            state.temperature[y][x] = 20;
            state.hillshade[y][x] = 1;
            state.waterDistance[y][x] = Infinity;
            state.nearestWaterAreaId[y][x] = 0;
            state.forestDistance[y][x] = Infinity;
            state.nearestForestAreaId[y][x] = 0;
            state.forestDepth[y][x] = 0;
            state.urbanDistance[y][x] = Infinity;
            state.contiguousAreas[y][x] = 0;
            state.fogDensity[y][x] = 0;
            state.downSlopeWinds[y][x] = 0;
            state.windVectorField[y][x] = {x: 0, y: 0, speed: 0};
            state.foehnEffect[y][x] = 0;
            state.soilMoisture[y][x] = 0;
            state.soilTemperature[y][x] = 20;
            state.snowDepth[y][x] = 0;
            state.cloudCoverage[y][x] = 0;
            state.cloudBase[y][x] = 0;
            state.cloudTop[y][x] = 0;
            state.cloudType[y][x] = CLOUD_TYPES.NONE;
            state.cloudOpticalDepth[y][x] = 0;
            state.precipitation[y][x] = 0;
            state.precipitationType[y][x] = PRECIP_TYPES.NONE;
            state.humidity[y][x] = 0.5 + Math.random() * 0.2;
            state.dewPoint[y][x] = 10;
            state.convectiveEnergy[y][x] = 0;
            state.thermalStrength[y][x] = 0;
            state.cloudWater[y][x] = 0;
            state.iceContent[y][x] = 0;
            state.latentHeatEffect[y][x] = 0;
        }
    }
    
    addInitialFeatures();
    calculateContiguousAreas();
    calculateDistanceFields();
    initializeSoilMoisture();
    calculateHillshade();
    
    runSimulation(0);
}

function addInitialFeatures(): void {
    for (let x = 10; x < 90; x++) {
        for (let y = 40; y <= 50; y++) {
            const ridgeHeight = 800 + Math.sin(x / 10) * 200;
            const distFromRidge = Math.abs(y - 45);
            state.elevation[y][x] = ridgeHeight - distFromRidge * 80;
            if (state.elevation[y][x] > 800) {
                state.soilType[y][x] = SOIL_TYPES.ROCK;
            }
        }
    }
    
    for (let y = 10; y < 30; y++) {
        for (let x = 10; x < 90; x++) {
            const distFromCenter = Math.abs(y - 20);
            state.elevation[y][x] = Math.max(60, state.elevation[y][x] - (10 - distFromCenter) * 5);
            if (state.elevation[y][x] < 80) {
                state.soilType[y][x] = SOIL_TYPES.CLAY;
            }
        }
    }
    
    for (let y = 51; y < 70; y++) {
        for (let x = 10; x < 90; x++) {
            const ridgeHeight = 800 + Math.sin(x / 10) * 200;
            const mountainBaseHeight = ridgeHeight - 5 * 80;
            state.elevation[y][x] = Math.max(80, mountainBaseHeight - (y - 50) * 12);
        }
    }
    
    for (let y = 65; y < 80; y++) {
        for (let x = 30; x < 60; x++) {
            if (Math.random() > 0.3) {
                state.soilType[y][x] = SOIL_TYPES.SAND;
            }
        }
    }
    
    const lakeX = 27, lakeY = 20, lakeRadius = 6;
    for (let y = lakeY - lakeRadius; y <= lakeY + lakeRadius; y++) {
        for (let x = lakeX - lakeRadius; x <= lakeX + lakeRadius; x++) {
            if (isInBounds(x, y) && distance(x, y, lakeX, lakeY) < lakeRadius) {
                state.landCover[y][x] = LAND_TYPES.WATER;
                state.elevation[y][x] = 65;
            }
        }
    }
    
    for (let y = 30; y < 45; y++) {
        for (let x = 20; x < 80; x++) {
            if (isInBounds(x, y) && Math.random() > 0.3) {
                state.landCover[y][x] = LAND_TYPES.FOREST;
                state.soilType[y][x] = SOIL_TYPES.LOAM;
            }
        }
    }
    
    const urbanX = 50, urbanY = 55, urbanRadius = 40;
    for (let y = urbanY - urbanRadius; y <= urbanY + urbanRadius; y++) {
        for (let x = urbanX - urbanRadius; x <= urbanX + urbanRadius; x++) {
            if (isInBounds(x, y) && Math.abs(x - urbanX) + Math.abs(y - urbanY) < urbanRadius) {
                state.landCover[y][x] = LAND_TYPES.SETTLEMENT;
            }
        }
    }
}

// ===== HILLSHADE CALCULATION =====
function calculateHillshade(): void {
    const sunAzimuth = 315 * Math.PI / 180;
    const sunAltitude = 45 * Math.PI / 180;
    
    for (let y = 1; y < GRID_SIZE - 1; y++) {
        for (let x = 1; x < GRID_SIZE - 1; x++) {
            const dzdx = (state.elevation[y][x + 1] - state.elevation[y][x - 1]) / (2 * CELL_SIZE);
            const dzdy = (state.elevation[y + 1][x] - state.elevation[y - 1][x]) / (2 * CELL_SIZE);
            
            const slope = Math.atan(Math.sqrt(dzdx * dzdx + dzdy * dzdy));
            const aspect = Math.atan2(dzdy, dzdx);
            
            const shade = Math.cos(sunAltitude) * Math.cos(slope) +
                         Math.sin(sunAltitude) * Math.sin(slope) * 
                         Math.cos(sunAzimuth - aspect);
            
            state.hillshade[y][x] = clamp(shade, 0, 1);
        }
    }
}

// ===== TEMPERATURE SIMULATION =====
function calculateSolarInsolation(x: number, y: number, sunAltitude: number): number {
    if (sunAltitude <= 0 || !isInBounds(x-1, y-1) || !isInBounds(x+1, y+1)) {
        return 0;
    }
    
    const dzdx = (state.elevation[y][x + 1] - state.elevation[y][x - 1]) / (2 * CELL_SIZE);
    const dzdy = (state.elevation[y + 1][x] - state.elevation[y - 1][x]) / (2 * CELL_SIZE);
    
    const slope = Math.atan(Math.sqrt(dzdx * dzdx + dzdy * dzdy));
    const aspect = Math.atan2(-dzdy, dzdx);
    
    const solarIntensity = Math.max(0, 
        Math.cos(slope) * sunAltitude + 
        Math.sin(slope) * sunAltitude * Math.cos(aspect - Math.PI)
    );
    
    let cloudReduction = 1;
    if (state.cloudCoverage && state.cloudCoverage[y] && state.cloudCoverage[y][x] > 0) {
<<<<<<< HEAD
        const cloudRadiation = calculateCloudRadiation(state, x, y, sunAltitude);
=======
        const cloudRadiation = calculateCloudRadiation(x, y, state.cloudCoverage, state.cloudOpticalDepth, sunAltitude);
>>>>>>> c22d2f74
        cloudReduction = cloudRadiation.solarTransmission;
    }
    
    return Math.min(3, solarIntensity * SOLAR_INTENSITY_FACTOR * cloudReduction);
}

function calculatePhysicsRates(month: number, hour: number, enableInversions: boolean, enableDownslope: boolean) {
    // Reset the rate grid
    state.inversionAndDownslopeRate = Array(GRID_SIZE).fill(null).map(() => Array(GRID_SIZE).fill(0));

    // Inversion effects
    if (enableInversions && state.inversionStrength > 0) {
        for (let y = 0; y < GRID_SIZE; y++) {
            for (let x = 0; x < GRID_SIZE; x++) {
                const elev = state.elevation[y][x];
                if (elev < state.inversionHeight) {
                    const depthBelowInversion = state.inversionHeight - elev;
                    const relativeDepth = depthBelowInversion / (state.inversionHeight - BASE_ELEVATION + 50);
                    const coolingEffectRate = -state.inversionStrength * relativeDepth * 4; // This is now a rate per hour
                    state.inversionAndDownslopeRate[y][x] += coolingEffectRate;

                } else if (elev < state.inversionHeight + 100) {
                    const heightAboveInversion = elev - state.inversionHeight;
                    const warmBeltEffectRate = state.inversionStrength * Math.exp(-heightAboveInversion / 40) * 3; // Rate per hour

                    if (isInBounds(x - 1, y - 1) && isInBounds(x + 1, y + 1)) {
                        const avgSurrounding = (
                            state.elevation[y - 1][x] + state.elevation[y + 1][x] +
                            state.elevation[y][x - 1] + state.elevation[y][x + 1]
                        ) / 4;
                        const isSlope = Math.abs(elev - avgSurrounding) < 20;
                        const notValleyFloor = elev > avgSurrounding - 5;
                        if (isSlope && notValleyFloor) {
                            state.inversionAndDownslopeRate[y][x] += warmBeltEffectRate;
                        }
                    }
                }
            }
        }
    }

    // Downslope wind effects
    if (enableDownslope) {
        for (let y = 0; y < GRID_SIZE; y++) {
            for (let x = 0; x < GRID_SIZE; x++) {
                let totalEffectRate = 0;
                
                if (state.downSlopeWinds[y][x] < 0) {
                    totalEffectRate += state.downSlopeWinds[y][x];
                }
                
                if (state.foehnEffect[y][x] > 0) {
                    totalEffectRate += state.foehnEffect[y][x];
                }

                state.inversionAndDownslopeRate[y][x] += clamp(totalEffectRate, -5, 12);
                
                const localWindSpeed = state.windVectorField[y][x].speed;
                if (localWindSpeed > 5) {
                    const mixing = Math.min(0.3, localWindSpeed / 50);
                    const baseTemp = calculateBaseTemperature(month, hour);
                    // This is the rate of change towards the base temp
                    const mixingRate = (baseTemp - state.temperature[y][x]) * mixing;
                    state.inversionAndDownslopeRate[y][x] += mixingRate;
                }
            }
        }
    }
}


function runSimulation(simDeltaTimeMinutes: number): void {
    if (!ctx) return;

    const month = parseInt((document.getElementById('month') as HTMLSelectElement).value);
    const windSpeed = parseInt((document.getElementById('windSpeed') as HTMLInputElement).value);
    const windDir = parseInt((document.getElementById('windDirection') as HTMLSelectElement).value);
    const windGustiness = parseInt((document.getElementById('windGustiness') as HTMLInputElement).value);
    const enableAdvection = (document.getElementById('enableAdvection') as HTMLInputElement).checked;
    const enableDiffusion = (document.getElementById('enableDiffusion') as HTMLInputElement).checked;
    const enableInversions = (document.getElementById('enableInversions') as HTMLInputElement).checked;
    const enableDownslope = (document.getElementById('enableDownslope') as HTMLInputElement).checked;
    const enableClouds = (document.getElementById('enableClouds') as HTMLInputElement).checked;

    const totalMinutesInDay = 24 * 60;
    if (state.simulationTime >= totalMinutesInDay) {
        state.simulationTime -= totalMinutesInDay;
    }
    const currentHour = Math.floor(state.simulationTime / 60);
    const currentMinute = Math.floor(state.simulationTime % 60);

    const day = Math.floor(state.simulationTime / totalMinutesInDay) + 1;
    (document.getElementById('simDay') as HTMLElement).textContent = `Day ${day}`;
    (document.getElementById('simTime') as HTMLElement).textContent = `${String(currentHour).padStart(2, '0')}:${String(currentMinute).padStart(2, '0')}`;

    const sunAltitude = Math.max(0, Math.sin((currentHour + currentMinute / 60 - 6) * Math.PI / 12));
    const timeFactor = simDeltaTimeMinutes / 60.0;

    state.latentHeatEffect = Array(GRID_SIZE).fill(null).map(() => Array(GRID_SIZE).fill(0));
    
    if (enableDownslope) {
        calculateDownslopeWinds(currentHour, windSpeed, windDir, windGustiness);
    } else {
        state.downSlopeWinds = Array(GRID_SIZE).fill(null).map(() => Array(GRID_SIZE).fill(0));
        state.windVectorField = Array(GRID_SIZE).fill(null).map(() => Array(GRID_SIZE).fill(null).map(() => ({x: 0, y: 0, speed: 0})));
        state.foehnEffect = Array(GRID_SIZE).fill(null).map(() => Array(GRID_SIZE).fill(0));
    }
    
    // --- ADVECTION STEP ---
    if (enableAdvection && timeFactor > 0) {
        state.temperature = advectGrid(state.temperature, state.windVectorField, timeFactor);
        state.humidity = advectGrid(state.humidity, state.windVectorField, timeFactor);
        state.cloudWater = advectGrid(state.cloudWater, state.windVectorField, timeFactor);
    }

    if (enableClouds) {
<<<<<<< HEAD
        updateCloudDynamics(state, {
            month,
            hour: currentHour,
            windSpeed,
            windDir,
            timeFactor,
        });
=======
        updateCloudDynamics(month, currentHour, windSpeed, windDir, timeFactor);
>>>>>>> c22d2f74
    } else {
        state.cloudCoverage = Array(GRID_SIZE).fill(null).map(() => Array(GRID_SIZE).fill(0));
        state.precipitation = Array(GRID_SIZE).fill(null).map(() => Array(GRID_SIZE).fill(0));
        state.thermalStrength = Array(GRID_SIZE).fill(null).map(() => Array(GRID_SIZE).fill(0));
    }

    if (enableInversions) {
        const totalCloudCover = state.cloudCoverage.flat().reduce((a, b) => a + b, 0) / (GRID_SIZE * GRID_SIZE);
        calculateInversionLayer(currentHour, windSpeed, totalCloudCover);
    } else {
        state.inversionHeight = 0;
        state.inversionStrength = 0;
    }
    
    updateFogSimulation(currentHour, sunAltitude, timeFactor);
    
    calculatePhysicsRates(month, currentHour, enableInversions, enableDownslope);

    let newTemperature: number[][] = state.temperature.map(row => [...row]);
    let newSoilTemperature: number[][] = state.soilTemperature.map(row => [...row]);
    
    if (timeFactor > 0) {
        for (let y = 0; y < GRID_SIZE; y++) {
            for (let x = 0; x < GRID_SIZE; x++) {
                const prevAirTemp = state.temperature[y][x];
                const prevSoilTemp = state.soilTemperature[y][x];
<<<<<<< HEAD
                const thermalProps = getThermalProperties(state, x, y);
=======
                const thermalProps = getThermalProperties(x, y);
>>>>>>> c22d2f74

                let airEnergyBalance = 0;
                let soilEnergyBalance = 0;

                const snowEffects = calculateSnowEffects(x, y, sunAltitude);
                
                // --- Solar Heating ---
                if (sunAltitude > 0) {
                    const insolation = calculateSolarInsolation(x, y, sunAltitude);
                    const surfaceAlbedo = snowEffects.albedoEffect !== 0 ? 0.8 : thermalProps.albedo;
                    const absorbedEnergy = insolation * (1 - surfaceAlbedo);
                    soilEnergyBalance += absorbedEnergy / thermalProps.heatCapacity;
                }
                
                // --- Radiative Cooling ---
                if (sunAltitude <= 0) {
                    const cloudFactor = 1 - (state.cloudCoverage[y][x] || 0) * 0.75;
                    const coolingRate = 1.2 * cloudFactor;
                    // Snow insulates the ground from radiating heat away
                    const soilCooling = coolingRate * (1 - snowEffects.insulationEffect);
                    soilEnergyBalance -= soilCooling / thermalProps.heatCapacity;
                    airEnergyBalance -= coolingRate * 0.2;
                }
                
                // --- Air-Ground Heat Exchange ---
                const tempDiff = prevSoilTemp - prevAirTemp;
                let exchangeRate = tempDiff * thermalProps.conductivity * 0.8 * (1 - snowEffects.insulationEffect); 

                if (thermalProps.name === 'Water') {
                    // For water, the exchange is much more efficient due to turbulence and moisture.
                    // We increase the rate to ensure air temp closely tracks water temp.
                    exchangeRate *= 2.0;
                }

                airEnergyBalance += exchangeRate;
                soilEnergyBalance -= exchangeRate / thermalProps.heatCapacity;
                
                // --- Evaporative Cooling ---
                if (state.soilMoisture[y][x] > 0 && prevAirTemp > 0 && sunAltitude > 0) {
                    const evapCoolingRate = state.soilMoisture[y][x] * thermalProps.evaporation * sunAltitude * 1.0; // Reduced from 1.2
                    airEnergyBalance -= evapCoolingRate;
                    soilEnergyBalance -= (evapCoolingRate * 0.5) / thermalProps.heatCapacity;
                    if (state.isSimulating) {
                        state.soilMoisture[y][x] = Math.max(0, state.soilMoisture[y][x] - thermalProps.evaporation * 0.005 * timeFactor);
                    }
                }

                // --- Forest Effects ---
                if (state.landCover[y][x] === LAND_TYPES.FOREST) {
                    const depthFactor = Math.min(1, state.forestDepth[y][x] / 12);
                    airEnergyBalance += (sunAltitude > 0) ? -1.0 * depthFactor : 0.3 * depthFactor; // Reduced from -1.5 / 0.5
                }

                // --- Inversion and Downslope Wind Effects (as rates) ---
                airEnergyBalance += state.inversionAndDownslopeRate[y][x];

                // --- Latent Heat from Precipitation ---
                if (state.latentHeatEffect[y][x] > 0) {
                    airEnergyBalance += state.latentHeatEffect[y][x] / timeFactor;
                }
                
                // --- Atmospheric Mixing ---
                const stdTempAtElev = 15 - (state.elevation[y][x] - BASE_ELEVATION) / 100 * LAPSE_RATE;
                airEnergyBalance += (stdTempAtElev - prevAirTemp) * 0.05;

                // --- Clamp Rates & Apply Changes ---
                const MAX_HOURLY_CHANGE = 10;
                airEnergyBalance = clamp(airEnergyBalance, -MAX_HOURLY_CHANGE, MAX_HOURLY_CHANGE);
                soilEnergyBalance = clamp(soilEnergyBalance, -MAX_HOURLY_CHANGE, MAX_HOURLY_CHANGE);

                newTemperature[y][x] += airEnergyBalance * timeFactor;
                newSoilTemperature[y][x] += soilEnergyBalance * timeFactor;
            }
        }
    }
    
    updateSnowCover(newTemperature, sunAltitude, timeFactor);

    if (enableDiffusion) {
        for (let i = 0; i < DIFFUSION_ITERATIONS; i++) {
            const diffusedTemp = newTemperature.map(row => [...row]);
            for (let y = 1; y < GRID_SIZE - 1; y++) {
                for (let x = 1; x < GRID_SIZE - 1; x++) {
                    const avgNeighborTemp = (
                        newTemperature[y - 1][x] + newTemperature[y + 1][x] +
                        newTemperature[y][x - 1] + newTemperature[y][x + 1]
                    ) / 4;
                    diffusedTemp[y][x] += (avgNeighborTemp - newTemperature[y][x]) * DIFFUSION_RATE;
                }
            }
            newTemperature = diffusedTemp;
        }
    }

    const ABSOLUTE_MIN_TEMP = -80;
    const ABSOLUTE_MAX_TEMP = 80;

    for (let y = 0; y < GRID_SIZE; y++) {
        for (let x = 0; x < GRID_SIZE; x++) {
            newTemperature[y][x] = clamp(newTemperature[y][x], ABSOLUTE_MIN_TEMP, ABSOLUTE_MAX_TEMP);
            newSoilTemperature[y][x] = clamp(newSoilTemperature[y][x], ABSOLUTE_MIN_TEMP, ABSOLUTE_MAX_TEMP);
        }
    }

    state.temperature = newTemperature;
    state.soilTemperature = newSoilTemperature;

    let minT = Infinity, maxT = -Infinity, sumT = 0, totalPrecip = 0, maxCloudH = 0, totalSnow = 0;
    const flatTemp = state.temperature.flat();
    minT = Math.min(...flatTemp);
    maxT = Math.max(...flatTemp);
    sumT = flatTemp.reduce((a, b) => a + b, 0);
    totalPrecip = state.precipitation.flat().reduce((a, b) => a + b, 0);
    maxCloudH = Math.max(...state.cloudTop.flat());
    totalSnow = state.snowDepth.flat().reduce((a, b) => a + b, 0);

    
    (document.getElementById('minTemp') as HTMLElement).textContent = `${minT.toFixed(1)}°C`;
    (document.getElementById('maxTemp') as HTMLElement).textContent = `${maxT.toFixed(1)}°C`;
    (document.getElementById('avgTemp') as HTMLElement).textContent = `${(sumT / (GRID_SIZE * GRID_SIZE)).toFixed(1)}°C`;
    (document.getElementById('totalPrecip') as HTMLElement).textContent = `${totalPrecip.toFixed(2)}mm/hr`;
    (document.getElementById('maxCloudHeight') as HTMLElement).textContent = `${maxCloudH.toFixed(0)}m`;
     (document.getElementById('avgSnowDepth') as HTMLElement).textContent = `${(totalSnow / (GRID_SIZE * GRID_SIZE)).toFixed(1)}cm`;

    
    const inversionInfo = document.getElementById('inversionInfo') as HTMLElement;
    if (enableInversions && state.inversionStrength > 0) {
        inversionInfo.style.display = 'block';
        (document.getElementById('inversionHeight') as HTMLElement).textContent = `${state.inversionHeight.toFixed(0)}m`;
        (document.getElementById('inversionStrength') as HTMLElement).textContent = `${(state.inversionStrength * 100).toFixed(0)}%`;
    } else {
        inversionInfo.style.display = 'none';
    }

    drawGrid();
}

// ===== DRAWING =====
function getTemperatureColor(temp: number): string {
    const minTemp = -10, maxTemp = 40;
    const normalized = clamp((temp - minTemp) / (maxTemp - minTemp), 0, 1);
    
    const hue = (1 - normalized) * 240;
    return `hsl(${hue}, 80%, 50%)`;
}

function drawGrid(): void {
    if (!ctx) return;
    ctx.clearRect(0, 0, canvas.width, canvas.height);

    const showSoil = (document.getElementById('showSoilTypes') as HTMLInputElement).checked;
    const showHillshade = (document.getElementById('showHillshade') as HTMLInputElement).checked;
    const showHeatmap = (document.getElementById('showHeatmap') as HTMLInputElement).checked;
    const showClouds = (document.getElementById('showClouds') as HTMLInputElement).checked;
    const showFog = (document.getElementById('showFog') as HTMLInputElement).checked;
    const showPrecip = (document.getElementById('showPrecipitation') as HTMLInputElement).checked;
    const showWind = (document.getElementById('showWindFlow') as HTMLInputElement).checked;
    const showSnow = (document.getElementById('showSnowCover') as HTMLInputElement).checked;


    for (let y = 0; y < GRID_SIZE; y++) {
        for (let x = 0; x < GRID_SIZE; x++) {
            ctx.fillStyle = getLandColor(state, x, y, showSoil);
            ctx.fillRect(x * CELL_SIZE, y * CELL_SIZE, CELL_SIZE, CELL_SIZE);
        }
    }
    
    if (showHillshade) {
        for (let y = 0; y < GRID_SIZE; y++) {
            for (let x = 0; x < GRID_SIZE; x++) {
                const shade = state.hillshade[y][x];
                ctx.fillStyle = `rgba(0,0,0,${0.5 * (1 - shade)})`;
                ctx.fillRect(x * CELL_SIZE, y * CELL_SIZE, CELL_SIZE, CELL_SIZE);
            }
        }
    }
    
    if (showHeatmap) {
         for (let y = 0; y < GRID_SIZE; y++) {
            for (let x = 0; x < GRID_SIZE; x++) {
                const color = getTemperatureColor(state.temperature[y][x]);
                ctx.globalAlpha = 0.6;
                ctx.fillStyle = color;
                ctx.fillRect(x * CELL_SIZE, y * CELL_SIZE, CELL_SIZE, CELL_SIZE);
                ctx.globalAlpha = 1.0;
            }
        }
    }

    for (let y = 0; y < GRID_SIZE; y++) {
        for (let x = 0; x < GRID_SIZE; x++) {
            if (showSnow && state.snowDepth[y][x] > 0.1) {
                const snowOpacity = Math.min(0.9, state.snowDepth[y][x] / 50);
                ctx.fillStyle = `rgba(255, 255, 255, ${snowOpacity})`;
                ctx.fillRect(x * CELL_SIZE, y * CELL_SIZE, CELL_SIZE, CELL_SIZE);
            }
            if (showClouds && state.cloudCoverage[y][x] > 0.1) {
                ctx.fillStyle = `rgba(255, 255, 255, ${clamp(state.cloudCoverage[y][x], 0, 0.8)})`;
                ctx.fillRect(x * CELL_SIZE, y * CELL_SIZE, CELL_SIZE, CELL_SIZE);
            }
            if (showFog && state.fogDensity[y][x] > 0.1) {
                ctx.fillStyle = `rgba(200, 200, 200, ${clamp(state.fogDensity[y][x], 0, 0.7)})`;
                ctx.fillRect(x * CELL_SIZE, y * CELL_SIZE, CELL_SIZE, CELL_SIZE);
            }
            if (showPrecip && state.precipitation[y][x] > 0.05) {
                const pType = state.precipitationType[y][x];
                let precipColor = 'rgba(100, 150, 255, 0.7)';
                if (pType === PRECIP_TYPES.SNOW) precipColor = 'rgba(220, 220, 255, 0.7)';
                else if (pType === PRECIP_TYPES.SLEET) precipColor = 'rgba(180, 200, 255, 0.7)';
                ctx.fillStyle = precipColor;
                ctx.fillRect(x * CELL_SIZE, y * CELL_SIZE, CELL_SIZE, CELL_SIZE);
            }
        }
    }

    if (showWind) {
        ctx.lineWidth = 1;
        for (let y = 0; y < GRID_SIZE; y += 4) {
            for (let x = 0; x < GRID_SIZE; x += 4) {
                const wind = state.windVectorField[y][x];
                if (wind.speed > 1) {
                    const centerX = x * CELL_SIZE + CELL_SIZE * 2;
                    const centerY = y * CELL_SIZE + CELL_SIZE * 2;
                    
                    const angle = Math.atan2(wind.y, wind.x);
                    const length = Math.min(CELL_SIZE * 2, wind.speed);
                    
                    if (state.foehnEffect[y][x] > 0.5) ctx.strokeStyle = 'red';
                    else if (state.downSlopeWinds[y][x] < -0.2) ctx.strokeStyle = 'blue';
                    else ctx.strokeStyle = 'white';
                    
                    ctx.beginPath();
                    ctx.moveTo(centerX, centerY);
                    ctx.lineTo(centerX + Math.cos(angle) * length, centerY + Math.sin(angle) * length);
                    ctx.stroke();
                    
                    ctx.beginPath();
                    ctx.moveTo(centerX + Math.cos(angle) * length, centerY + Math.sin(angle) * length);
                    ctx.lineTo(centerX + Math.cos(angle - 0.5) * (length-4), centerY + Math.sin(angle - 0.5) * (length-4));
                    ctx.moveTo(centerX + Math.cos(angle) * length, centerY + Math.sin(angle) * length);
                    ctx.lineTo(centerX + Math.cos(angle + 0.5) * (length-4), centerY + Math.sin(angle + 0.5) * (length-4));
                    ctx.stroke();
                }
            }
        }
    }
}

// ===== UI AND EVENT HANDLING =====
function handleMouseMove(e: MouseEvent): void {
    const rect = canvas.getBoundingClientRect();
    const x = Math.floor((e.clientX - rect.left) / CELL_SIZE);
    const y = Math.floor((e.clientY - rect.top) / CELL_SIZE);

    if (isInBounds(x, y)) {
        tooltip.style.display = 'block';
        tooltip.style.left = `${e.clientX + 15}px`;
        tooltip.style.top = `${e.clientY}px`;
        
        const land = Object.keys(LAND_TYPES).find(key => LAND_TYPES[key as keyof typeof LAND_TYPES] === state.landCover[y][x]);
        const surface = describeSurface(state, x, y);
        tooltip.innerHTML = `
            <strong>Coords:</strong> ${x}, ${y}<br>
            <strong>Air Temp:</strong> ${state.temperature[y][x].toFixed(1)}°C<br>
            <strong>Surface Temp:</strong> ${state.soilTemperature[y][x].toFixed(1)}°C<br>
            <strong>Elevation:</strong> ${state.elevation[y][x].toFixed(0)}m<br>
            <strong>Land:</strong> ${land}<br>
            <strong>Surface:</strong> ${surface}<br>
            <strong>Humidity:</strong> ${(state.humidity[y][x] * 100).toFixed(0)}%<br>
            <strong>Cloud:</strong> ${(state.cloudCoverage[y][x] * 100).toFixed(0)}%<br>
            <strong>Wind:</strong> ${state.windVectorField[y][x].speed.toFixed(1)} km/h<br>
            <strong>Snow:</strong> ${state.snowDepth[y][x].toFixed(1)}cm
        `;
    } else {
        tooltip.style.display = 'none';
    }

    if (state.isDrawing) {
        drawOnCanvas(x, y);
    }
}

function drawOnCanvas(gridX: number, gridY: number): void {
    let needsRecalculation = false;
    for (let y = gridY - state.brushSize; y <= gridY + state.brushSize; y++) {
        for (let x = gridX - state.brushSize; x <= gridX + state.brushSize; x++) {
            if (isInBounds(x, y) && distance(x, y, gridX, gridY) <= state.brushSize) {
                const power = 1 - (distance(x, y, gridX, gridY) / state.brushSize);
                
                if (state.currentBrushCategory === 'terrain') {
                    const change = (state.isRightClick ? -state.terrainStrength : state.terrainStrength) * power;
                    state.elevation[y][x] = clamp(state.elevation[y][x] + change, 0, 1000);
                     needsRecalculation = true;
                } else if (state.currentBrushCategory === 'land') {
                    const landType = resolveLandType(state.currentBrush);
                    if (landType !== undefined) {
                        state.landCover[y][x] = landType;
                        needsRecalculation = true;
                    }
                } else if (state.currentBrushCategory === 'soil') {
                    const soilType = resolveSoilType(state.currentBrush);
                    if (soilType !== undefined) {
                        state.soilType[y][x] = soilType;
                        needsRecalculation = true;
                    }
                } else if (state.currentBrushCategory === 'action') {
                    if (state.currentBrush === 'manualPrecipitation') {
                        const currentTemp = state.temperature[y][x];
                        const effectAmount = 0.8 * power;

                        if (currentTemp > -5) {
                            const liquidPrecipAmount = effectAmount * 0.5;
                            const coolingAmount = 1.5 * power;
                            state.soilMoisture[y][x] = Math.min(1, state.soilMoisture[y][x] + liquidPrecipAmount);
                            state.temperature[y][x] -= coolingAmount;
                        } else {
                            const snowAmount = effectAmount * 5;
                            const warmingAmount = 0.5 * power;
                            state.snowDepth[y][x] += snowAmount;
                            state.temperature[y][x] += warmingAmount;
                        }
                    }
                }
            }
        }
    }
    
    if (needsRecalculation) {
        if (state.currentBrushCategory === 'terrain') {
            calculateHillshade();
        } else {
            calculateContiguousAreas();
            calculateDistanceFields();
            initializeSoilMoisture();
        }
    }
    
    // When drawing, only update the static view, don't advance time.
    runSimulation(0);
}

function setupEventListeners(): void {
    document.getElementById('brushCategory')?.addEventListener('change', e => {
        const category = (e.target as HTMLSelectElement).value;
        const terrainBrushes = document.getElementById('terrainBrushes') as HTMLElement;
        const soilBrushes = document.getElementById('soilBrushes') as HTMLElement;
        const terrainStrengthGroup = document.getElementById('terrainStrengthGroup') as HTMLElement;

        if (category === 'terrain') {
            terrainBrushes.style.display = 'block';
            soilBrushes.style.display = 'none';
            const firstBrush = document.querySelector('#terrainBrushes .brush-btn') as HTMLElement;
            firstBrush.click();
        } else {
            terrainBrushes.style.display = 'none';
            soilBrushes.style.display = 'block';
            terrainStrengthGroup.style.display = 'none';
            const firstBrush = document.querySelector('#soilBrushes .brush-btn') as HTMLElement;
            firstBrush.click();
        }
    });

    document.querySelectorAll('.brush-btn').forEach(btn => {
        btn.addEventListener('click', () => {
            document.querySelector('.brush-btn.active')?.classList.remove('active');
            btn.classList.add('active');
            state.currentBrush = btn.getAttribute('data-brush')!;
            state.currentBrushCategory = btn.getAttribute('data-category')!;
            
            const terrainStrengthGroup = document.getElementById('terrainStrengthGroup') as HTMLElement;
            terrainStrengthGroup.style.display = state.currentBrushCategory === 'terrain' ? 'block' : 'none';
        });
    });
    
    // Re-couple climate settings to provide immediate feedback
    document.getElementById('month')?.addEventListener('change', () => runSimulation(0));
    document.getElementById('windDirection')?.addEventListener('change', () => runSimulation(0));
    document.getElementById('windSpeed')?.addEventListener('input', e => {
        (document.getElementById('windSpeedValue') as HTMLElement).textContent = (e.target as HTMLInputElement).value;
        runSimulation(0);
    });
    document.getElementById('windGustiness')?.addEventListener('input', e => {
        (document.getElementById('windGustinessValue') as HTMLElement).textContent = (e.target as HTMLInputElement).value;
        runSimulation(0);
    });
    
    document.querySelectorAll('#controls input[type="checkbox"]').forEach(checkbox => {
        checkbox.addEventListener('change', () => {
            // Visualization checkboxes should redraw immediately.
            if (checkbox.id.startsWith('show')) {
                drawGrid();
            } else {
                // Physics checkboxes should trigger a recalculation.
                runSimulation(0);
            }
        });
    });

    document.getElementById('brushSize')?.addEventListener('input', e => {
        state.brushSize = parseInt((e.target as HTMLInputElement).value);
        (document.getElementById('brushSizeValue') as HTMLElement).textContent = state.brushSize.toString();
    });
    document.getElementById('terrainStrength')?.addEventListener('input', e => {
        state.terrainStrength = parseInt((e.target as HTMLInputElement).value);
        (document.getElementById('terrainStrengthValue') as HTMLElement).textContent = state.terrainStrength.toString();
    });

    const playPauseBtn = document.getElementById('playPauseBtn') as HTMLButtonElement;
    playPauseBtn.addEventListener('click', () => {
        state.isSimulating = !state.isSimulating;
        playPauseBtn.innerHTML = state.isSimulating ? '⏸️ Pause' : '▶️ Play';
        if (state.isSimulating) {
            state.lastFrameTime = performance.now();
        }
    });

    document.getElementById('createScenarioBtn')?.addEventListener('click', () => {
        state.isSimulating = false;
        playPauseBtn.innerHTML = '▶️ Play';
        state.simulationTime = 6 * 60; // Reset time to the start of the day
        runSimulation(0); // Run a single frame to apply all current settings at the start time
    });

    document.getElementById('resetBtn')?.addEventListener('click', () => {
        state.isSimulating = false;
        (document.getElementById('playPauseBtn') as HTMLButtonElement).innerHTML = '▶️ Play';
        state.simulationTime = 6 * 60;
        initializeGrids();
    });
    document.getElementById('simSpeed')?.addEventListener('input', e => {
        state.simulationSpeed = parseInt((e.target as HTMLInputElement).value);
        (document.getElementById('speedValue') as HTMLElement).textContent = `${state.simulationSpeed}x`;
    });


    canvas.addEventListener('mousedown', e => {
        state.isDrawing = true;
        state.isRightClick = e.button === 2;
        handleMouseMove(e as MouseEvent);
        e.preventDefault();
    });
    canvas.addEventListener('mouseup', () => {
        if(state.isDrawing){
            state.isDrawing = false;
        }
    });
    canvas.addEventListener('mouseleave', () => {
        state.isDrawing = false;
        tooltip.style.display = 'none';
    });
    canvas.addEventListener('mousemove', handleMouseMove);
    canvas.addEventListener('contextmenu', e => e.preventDefault());
}

// ===== SIMULATION LOOP =====
function simulationLoop(currentTime: number) {
    const deltaTime = (currentTime - state.lastFrameTime) / 1000;
    state.lastFrameTime = currentTime;

    if (state.isSimulating) {
        const simDeltaTimeMinutes = deltaTime * SIM_MINUTES_PER_REAL_SECOND * state.simulationSpeed;
        state.simulationTime += simDeltaTimeMinutes;
        runSimulation(simDeltaTimeMinutes);
    }

    requestAnimationFrame(simulationLoop);
}


// ===== INITIALIZATION =====
setupEventListeners();
initializeGrids();
requestAnimationFrame(simulationLoop); // Start the main loop<|MERGE_RESOLUTION|>--- conflicted
+++ resolved
@@ -13,10 +13,6 @@
     FOG_WIND_DISSIPATION,
     GRID_SIZE,
     LAPSE_RATE,
-<<<<<<< HEAD
-=======
-    MONTHLY_TEMPS,
->>>>>>> c22d2f74
     SETTLEMENT_HEAT_RADIUS,
     SETTLEMENT_PROPERTIES,
     SHADOW_COOLING,
@@ -34,11 +30,8 @@
     type SimulationState,
 } from './src/simulation/state';
 import { CLOUD_TYPES, PRECIP_TYPES } from './src/simulation/weatherTypes';
-<<<<<<< HEAD
 import { calculateBaseTemperature } from './src/simulation/temperature';
 import { calculateCloudRadiation, updateCloudDynamics } from './src/simulation/clouds';
-=======
->>>>>>> c22d2f74
 import {
     clamp,
     describeSurface,
@@ -82,7 +75,7 @@
 
 function advectGrid(
     grid: number[][],
-    windField: {x: number, y: number, speed: number}[][],
+    windField: { x: number; y: number; speed: number }[][],
     timeFactor: number
 ): number[][] {
     const newGrid = Array(GRID_SIZE).fill(null).map(() => Array(GRID_SIZE).fill(0));
@@ -94,373 +87,15 @@
             // Trace backward in time to find the source of the air
             const sourceX = x - wind.x * dt;
             const sourceY = y - wind.y * dt;
-            
+
             // Sample the value from the original grid at the source location
             const advectedValue = bilinearInterpolate(grid, sourceX, sourceY);
-            
+
             newGrid[y][x] = advectedValue;
         }
     }
     return newGrid;
 }
-
-
-<<<<<<< HEAD
-=======
-// ===== CLOUD DYNAMICS SYSTEM =====
-
-// Step 1: Simple cloud coverage affecting solar radiation
-function calculateCloudCoverage(x: number, y: number, hour: number, humidity: number[][]): number {
-    // Base cloud coverage from humidity
-    let coverage = 0;
-    
-    // Higher humidity = more clouds
-    if (state.humidity[y][x] > 0.7) {
-        coverage = (state.humidity[y][x] - 0.7) / 0.3; // 0 to 1 scale
-    }
-    
-    // Increase cloud coverage in afternoon (convective development)
-    if (hour >= 12 && hour <= 17) {
-        const afternoonFactor = Math.sin((hour - 12) / 5 * Math.PI);
-        coverage += afternoonFactor * 0.3;
-    }
-    
-    // Increase clouds over water bodies (evaporation)
-    if (state.landCover[y][x] === LAND_TYPES.WATER) {
-        coverage += 0.2;
-    }
-    
-    return Math.min(1, coverage);
-}
-
-// Step 2: Orographic cloud formation
-function calculateOrographicClouds(x: number, y: number, windSpeed: number, windDir: number, humidity: number[][], temperature: number[][]): number {
-    if (windSpeed < 5) return 0; // Need wind for orographic lift
-    
-    const windDirRad = windDir * Math.PI / 180;
-    const windX = Math.sin(windDirRad);
-    const windY = -Math.cos(windDirRad);
-    
-    // Check if on windward side of slope
-    let isWindward = false;
-    let liftAmount = 0;
-    
-    if (isInBounds(x-1, y-1) && isInBounds(x+1, y+1)) {
-        const dzdx = (state.elevation[y][x + 1] - state.elevation[y][x - 1]) / (2 * CELL_SIZE);
-        const dzdy = (state.elevation[y + 1][x] - state.elevation[y - 1][x]) / (2 * CELL_SIZE);
-        
-        // Dot product of wind and upslope direction
-        const slopeDotWind = dzdx * windX + dzdy * windY;
-        
-        if (slopeDotWind > 0) {
-            isWindward = true;
-            liftAmount = slopeDotWind * windSpeed / 10;
-        }
-    }
-    
-    if (!isWindward) return 0;
-    
-    // Calculate lifting condensation level (LCL)
-    const dewPointDeficit = state.temperature[y][x] - state.dewPoint[y][x];
-    const LCL = 125 * dewPointDeficit; // Approximate LCL height in meters
-    
-    // If terrain forces air above LCL, clouds form
-    const forcedLift = liftAmount * 100; // Convert to meters
-    
-    if (forcedLift > LCL) {
-        const cloudIntensity = Math.min(1, (forcedLift - LCL) / 200);
-        return cloudIntensity;
-    }
-    
-    return 0;
-}
-
-// Step 3: Precipitation and moisture feedback (REVISED FOR REALISM)
-function calculatePrecipitation(x: number, y: number, cloudWater: number[][], cloudType: number[][], temperature: number[][]): {rate: number, type: number} {
-    let precipRate = 0; // rate in mm/hr
-    let precipType = PRECIP_TYPES.NONE;
-    const localCloudWater = state.cloudWater[y][x];
-
-    // No precipitation if there's very little cloud water
-    if (localCloudWater < 0.2) return { rate: 0, type: PRECIP_TYPES.NONE };
-
-    let precipEfficiency = 0;
-    let precipProbability = 0;
-
-    // Determine efficiency and probability based on cloud type
-    switch(state.cloudType[y][x]) {
-        case CLOUD_TYPES.CUMULUS:
-            precipProbability = Math.max(0, (localCloudWater - 0.5) / 0.5); 
-            precipEfficiency = 0.2;
-            break;
-        case CLOUD_TYPES.CUMULONIMBUS:
-            precipProbability = Math.max(0, (localCloudWater - 0.3) / 0.7);
-            precipEfficiency = 0.9;
-            break;
-        case CLOUD_TYPES.STRATUS:
-            precipProbability = Math.max(0, (localCloudWater - 0.2) / 0.8);
-            precipEfficiency = 0.15;
-            break;
-        case CLOUD_TYPES.OROGRAPHIC:
-            precipProbability = Math.max(0, (localCloudWater - 0.25) / 0.75);
-            precipEfficiency = 0.4;
-            break;
-    }
-
-    if (Math.random() < precipProbability) {
-        const randomFactor = 0.7 + Math.random() * 0.6;
-        precipRate = localCloudWater * precipEfficiency * randomFactor;
-    }
-
-    precipRate = Math.min(precipRate, 2.0); // Cap precipitation rate (e.g., 2 mm/hr)
-
-    if (precipRate > 0.01) {
-        if (state.temperature[y][x] > 2) {
-            precipType = PRECIP_TYPES.RAIN;
-        } else if (state.temperature[y][x] <= -5) {
-            precipType = PRECIP_TYPES.SNOW;
-        } else {
-            precipType = PRECIP_TYPES.SLEET;
-        }
-    } else {
-        precipRate = 0;
-        precipType = PRECIP_TYPES.NONE;
-    }
-
-    return { rate: precipRate, type: precipType };
-}
-
-// Step 4: Convective cloud development
-function calculateConvectiveClouds(
-    x: number,
-    y: number,
-    month: number,
-    hour: number,
-    surfaceTemp: number,
-    humidity: number[][]
-): {development: number, type: number, cape: number, thermalStrength: number} {
-    const baseTemp = calculateBaseTemperature(month, hour);
-    
-    let thermal = 0;
-    
-    if (hour >= 10 && hour <= 17) {
-        const tempExcess = surfaceTemp - baseTemp;
-        
-        if (state.landCover[y][x] === LAND_TYPES.URBAN) {
-            thermal = tempExcess * 1.3;
-        } else if (state.soilType[y][x] === SOIL_TYPES.SAND) {
-            thermal = tempExcess * 1.1;
-        } else if (state.landCover[y][x] === LAND_TYPES.GRASSLAND) {
-            thermal = tempExcess;
-        } else if (state.landCover[y][x] === LAND_TYPES.WATER || state.landCover[y][x] === LAND_TYPES.FOREST) {
-            thermal = tempExcess * 0.5;
-        }
-    }
-    
-    const CAPE = Math.max(0, thermal * humidity[y][x] * 100);
-    
-    let cloudDevelopment = 0;
-    let cloudTypeResult = CLOUD_TYPES.NONE;
-    
-    if (CAPE > 500) {
-        cloudDevelopment = Math.min(1, CAPE / 3000);
-        if (CAPE > 2000) {
-            cloudTypeResult = CLOUD_TYPES.CUMULONIMBUS;
-        } else {
-            cloudTypeResult = CLOUD_TYPES.CUMULUS;
-        }
-    }
-    
-    return { 
-        development: cloudDevelopment, 
-        type: cloudTypeResult,
-        cape: CAPE,
-        thermalStrength: thermal
-    };
-}
-
-// Step 5: Cloud microphysics
-function calculateCloudMicrophysics(x: number, y: number, cloudWater: number[][], temperature: number[][], updraftSpeed: number): {ice: number, dropletSize: number, precipEfficiency: number, graupel: number} {
-    let iceContent = state.iceContent[y][x];
-    let dropletSize = 5;
-    let precipitationEfficiency = 0;
-    
-    if (state.temperature[y][x] < 0 && state.cloudWater[y][x] > 0) {
-        const freezingRate = Math.exp(-state.temperature[y][x] / 10);
-        iceContent = state.cloudWater[y][x] * freezingRate;
-        state.cloudWater[y][x] *= (1 - freezingRate * 0.5);
-    }
-    
-    if (state.temperature[y][x] > 0 && state.cloudWater[y][x] > 0.3) {
-        dropletSize = 5 + updraftSpeed * 2;
-        if (dropletSize > 20) {
-            precipitationEfficiency = Math.min(1, dropletSize / 50);
-        }
-    }
-    
-    let graupelFormation = 0;
-    if (state.temperature[y][x] > -10 && state.temperature[y][x] < 0 && updraftSpeed > 5) {
-        graupelFormation = iceContent * 0.3;
-    }
-
-    return {
-        ice: iceContent,
-        dropletSize: dropletSize,
-        precipEfficiency: precipitationEfficiency,
-        graupel: graupelFormation
-    };
-}
-
-function calculateCloudRadiation(x: number, y: number, cloudCoverage: number[][], cloudOpticalDepth: number[][], sunAltitude: number): {solarTransmission: number, longwaveWarming: number} {
-    let solarTransmission = 1;
-    if (state.cloudCoverage[y][x] > 0) {
-        const opticalPath = state.cloudOpticalDepth[y][x] / Math.max(0.1, Math.sin(sunAltitude));
-        solarTransmission = (1 - state.cloudCoverage[y][x]) + 
-                           state.cloudCoverage[y][x] * Math.exp(-opticalPath);
-    }
-    
-    let longwaveEffect = 0;
-    if (state.cloudCoverage[y][x] > 0) {
-        longwaveEffect = state.cloudCoverage[y][x] * 3;
-    }
-    
-    return {
-        solarTransmission: solarTransmission,
-        longwaveWarming: longwaveEffect
-    };
-}
-
-function updateHumidity(x: number, y: number, temperature: number[][], windSpeed: number, precipRate: number, precipType: number, timeFactor: number): void {
-    let evaporationRate = 0; // rate in %/hr
-    
-    if (state.landCover[y][x] === LAND_TYPES.WATER) {
-        evaporationRate = 2.0 * Math.max(0, state.temperature[y][x] / 30) * (1 + windSpeed / 20);
-    } else if (state.landCover[y][x] === LAND_TYPES.FOREST) {
-        evaporationRate = 1.0 * Math.max(0, state.temperature[y][x] / 30);
-    } else if (state.soilMoisture[y][x] > 0) {
-        const thermalProps = getThermalProperties(x, y);
-        const soilEvap = state.soilMoisture[y][x] * thermalProps.evaporation;
-        evaporationRate = soilEvap * 1.0 * Math.max(0, state.temperature[y][x] / 30);
-    }
-    
-    let precipReductionRate = 0;
-    if (precipRate > 0 && precipType !== PRECIP_TYPES.SNOW) {
-        precipReductionRate = precipRate * 10; // 1mm/hr rain reduces humidity by 10%/hr
-    }
-
-    const humidityChange = (evaporationRate - precipReductionRate) * timeFactor / 100;
-    state.humidity[y][x] = clamp(state.humidity[y][x] + humidityChange, 0.01, 1);
-    
-    const a = 17.27;
-    const b = 237.7;
-    const relHumidity = state.humidity[y][x];
-    const gamma = Math.log(relHumidity) + (a * state.temperature[y][x]) / (b + state.temperature[y][x]);
-    state.dewPoint[y][x] = (b * gamma) / (a - gamma);
-}
-
-function updateCloudDynamics(month: number, hour: number, windSpeed: number, windDir: number, timeFactor: number): void {
-    if (timeFactor <= 0) return;
-
-    const sunAltitude = Math.max(0, Math.sin((hour - 6) * Math.PI / 12));
-    
-    for (let y = 0; y < GRID_SIZE; y++) {
-        for (let x = 0; x < GRID_SIZE; x++) {
-            const orographicFormationRate = calculateOrographicClouds(x, y, windSpeed, windDir, state.humidity, state.temperature) * 2.0; // rate in water/hr
-            
-            const convective = calculateConvectiveClouds(
-                x,
-                y,
-                month,
-                hour,
-                state.temperature[y][x],
-                state.humidity
-            );
-            const convectiveFormationRate = convective.development * 2.0;
-
-            state.convectiveEnergy[y][x] = convective.cape;
-            state.thermalStrength[y][x] = convective.thermalStrength;
-            
-            let cloudFormationRate = 0;
-            if (orographicFormationRate > 0.5) {
-                state.cloudType[y][x] = CLOUD_TYPES.OROGRAPHIC;
-                cloudFormationRate = orographicFormationRate;
-                state.cloudBase[y][x] = state.elevation[y][x] + 100;
-                state.cloudTop[y][x] = state.elevation[y][x] + 500 + orographicFormationRate * 1000;
-            } else if (convectiveFormationRate > 0.3) {
-                state.cloudType[y][x] = convective.type;
-                cloudFormationRate = convectiveFormationRate;
-                state.cloudBase[y][x] = state.elevation[y][x] + 500;
-                state.cloudTop[y][x] = state.elevation[y][x] + 500 + convective.cape;
-            } else if (state.fogDensity[y][x] > 0.5) {
-                state.cloudType[y][x] = CLOUD_TYPES.STRATUS;
-                cloudFormationRate = state.fogDensity[y][x] * 0.5;
-                state.cloudBase[y][x] = state.elevation[y][x];
-                state.cloudTop[y][x] = state.elevation[y][x] + 200;
-            } else {
-                state.cloudType[y][x] = CLOUD_TYPES.NONE;
-            }
-            
-            const solarDissipationRate = sunAltitude > 0 ? state.cloudWater[y][x] * sunAltitude * 0.8 : 0;
-            
-            const precip = calculatePrecipitation(x, y, state.cloudWater, state.cloudType, state.temperature);
-            const precipRate = precip.rate; // mm/hr
-            state.precipitation[y][x] = precipRate;
-            state.precipitationType[y][x] = precip.type;
-            const precipWaterLossRate = precipRate * 0.1;
-
-            const cloudWaterChange = (cloudFormationRate - solarDissipationRate - precipWaterLossRate) * timeFactor;
-            state.cloudWater[y][x] = clamp(state.cloudWater[y][x] + cloudWaterChange, 0, 1.5);
-            
-            state.cloudCoverage[y][x] = Math.min(1, state.cloudWater[y][x]);
-            state.cloudOpticalDepth[y][x] = state.cloudWater[y][x] * 10;
-            
-            updateHumidity(x, y, state.temperature, windSpeed, precipRate, precip.type, timeFactor);
-            
-            const updraft = state.thermalStrength[y][x] * 2;
-            const microphysics = calculateCloudMicrophysics(x, y, state.cloudWater, state.temperature, updraft);
-            state.iceContent[y][x] = microphysics.ice;
-            
-            if (precipRate > 0) {
-                 if (precip.type === PRECIP_TYPES.SNOW) {
-                    const snowAccumulation = precipRate * 10 * timeFactor;
-                    state.snowDepth[y][x] += snowAccumulation;
-                    state.latentHeatEffect[y][x] += precipRate * 0.8;
-                } else {
-                    const thermalProps = getThermalProperties(x, y);
-                    const infiltration = Math.min(precipRate * timeFactor, 1 - state.soilMoisture[y][x]);
-                    state.soilMoisture[y][x] += infiltration * thermalProps.waterRetention;
-                }
-            }
-        }
-    }
-    
-    smoothCloudFields();
-}
-
-function smoothCloudFields() {
-    const smoothed = state.cloudCoverage.map(row => [...row]);
-    
-    for (let y = 1; y < GRID_SIZE - 1; y++) {
-        for (let x = 1; x < GRID_SIZE - 1; x++) {
-            let sum = 0;
-            let count = 0;
-            
-            for (let dy = -1; dy <= 1; dy++) {
-                for (let dx = -1; dx <= 1; dx++) {
-                    sum += state.cloudCoverage[y + dy][x + dx];
-                    count++;
-                }
-            }
-            
-            smoothed[y][x] = sum / count;
-        }
-    }
-    
-    state.cloudCoverage = smoothed;
-}
-
-
->>>>>>> c22d2f74
 // ===== SNOW DYNAMICS =====
 function updateSnowCover(temperatureGrid: number[][], sunAltitude: number, timeFactor: number) {
     for (let y = 0; y < GRID_SIZE; y++) {
@@ -1237,11 +872,7 @@
     
     let cloudReduction = 1;
     if (state.cloudCoverage && state.cloudCoverage[y] && state.cloudCoverage[y][x] > 0) {
-<<<<<<< HEAD
         const cloudRadiation = calculateCloudRadiation(state, x, y, sunAltitude);
-=======
-        const cloudRadiation = calculateCloudRadiation(x, y, state.cloudCoverage, state.cloudOpticalDepth, sunAltitude);
->>>>>>> c22d2f74
         cloudReduction = cloudRadiation.solarTransmission;
     }
     
@@ -1358,7 +989,6 @@
     }
 
     if (enableClouds) {
-<<<<<<< HEAD
         updateCloudDynamics(state, {
             month,
             hour: currentHour,
@@ -1366,9 +996,6 @@
             windDir,
             timeFactor,
         });
-=======
-        updateCloudDynamics(month, currentHour, windSpeed, windDir, timeFactor);
->>>>>>> c22d2f74
     } else {
         state.cloudCoverage = Array(GRID_SIZE).fill(null).map(() => Array(GRID_SIZE).fill(0));
         state.precipitation = Array(GRID_SIZE).fill(null).map(() => Array(GRID_SIZE).fill(0));
@@ -1395,11 +1022,7 @@
             for (let x = 0; x < GRID_SIZE; x++) {
                 const prevAirTemp = state.temperature[y][x];
                 const prevSoilTemp = state.soilTemperature[y][x];
-<<<<<<< HEAD
-                const thermalProps = getThermalProperties(state, x, y);
-=======
                 const thermalProps = getThermalProperties(x, y);
->>>>>>> c22d2f74
 
                 let airEnergyBalance = 0;
                 let soilEnergyBalance = 0;
