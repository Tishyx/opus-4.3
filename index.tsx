--- conflicted
+++ resolved
@@ -1,61 +1,19 @@
-<<<<<<< HEAD
 import { GRID_SIZE } from './src/shared/constants';
-=======
-import {
-    BASE_ELEVATION,
-    CELL_SIZE,
-    DIFFUSION_ITERATIONS,
-    DIFFUSION_RATE,
-    GRID_SIZE,
-    LAPSE_RATE,
-    SETTLEMENT_HEAT_RADIUS,
-    SETTLEMENT_PROPERTIES,
-    SHADOW_COOLING,
-    SOIL_PROPERTIES,
-    URBAN_HEAT_RADIUS,
-    URBAN_PROPERTIES,
-    WATER_PROPERTIES,
-} from './src/shared/constants';
-import { LAND_TYPES, SOIL_TYPES } from './src/shared/types';
->>>>>>> 916ad621
 import {
     createSimulationState,
     resizeCanvas,
     type SimulationState,
 } from './src/simulation/state';
-<<<<<<< HEAD
 import { initializeEnvironment } from './src/simulation/environment';
-=======
-import {
-    calculateContiguousAreas,
-    calculateDistanceFields,
-    calculateHillshade,
-    initializeEnvironment,
-} from './src/simulation/environment';
-import { CLOUD_TYPES, PRECIP_TYPES } from './src/simulation/weatherTypes';
->>>>>>> 916ad621
 import { updateCloudDynamics } from './src/simulation/clouds';
 import { advectGrid, calculateDownslopeWinds } from './src/simulation/wind';
 import { updateFogSimulation } from './src/simulation/fog';
 import { initializeSoilMoisture } from './src/simulation/soil';
 import {
-<<<<<<< HEAD
-=======
-    clamp,
-    describeSurface,
-    distance,
-    getLandColor,
-    isInBounds,
-    resolveLandType,
-    resolveSoilType,
-} from './src/simulation/utils';
-import {
->>>>>>> 916ad621
     calculateInversionLayer,
     calculateSimulationMetrics,
     updateThermodynamics,
 } from './src/simulation/physics';
-<<<<<<< HEAD
 import {
     readSimulationControls,
     readVisualizationToggles,
@@ -65,8 +23,6 @@
 } from './src/ui/controls';
 import { drawSimulation } from './src/ui/rendering';
 import { setupEventListeners, type SimulationEventCallbacks } from './src/ui/events';
-=======
->>>>>>> 916ad621
 
 // ===== GLOBAL STATE =====
 const canvas = document.getElementById('canvas') as HTMLCanvasElement;
@@ -84,10 +40,6 @@
     runSimulation(0);
 }
 
-<<<<<<< HEAD
-
-=======
->>>>>>> 916ad621
 function runSimulation(simDeltaTimeMinutes: number): void {
     if (!ctx) return;
 
@@ -104,7 +56,6 @@
     } = readSimulationControls();
 
     const totalMinutesInDay = 24 * 60;
-<<<<<<< HEAD
     const normalizedTime = state.simulationTime % totalMinutesInDay;
     const currentHour = Math.floor(normalizedTime / 60);
     const currentMinute = Math.floor(normalizedTime % 60);
@@ -134,29 +85,6 @@
         state.foehnEffect = Array(GRID_SIZE)
             .fill(null)
             .map(() => Array(GRID_SIZE).fill(0));
-=======
-    if (state.simulationTime >= totalMinutesInDay) {
-        state.simulationTime -= totalMinutesInDay;
-    }
-    const currentHour = Math.floor(state.simulationTime / 60);
-    const currentMinute = Math.floor(state.simulationTime % 60);
-
-    const day = Math.floor(state.simulationTime / totalMinutesInDay) + 1;
-    (document.getElementById('simDay') as HTMLElement).textContent = `Day ${day}`;
-    (document.getElementById('simTime') as HTMLElement).textContent = `${String(currentHour).padStart(2, '0')}:${String(currentMinute).padStart(2, '0')}`;
-
-    const sunAltitude = Math.max(0, Math.sin(((currentHour + currentMinute / 60) - 6) * Math.PI / 12));
-    const timeFactor = simDeltaTimeMinutes / 60.0;
-
-    state.latentHeatEffect = Array(GRID_SIZE).fill(null).map(() => Array(GRID_SIZE).fill(0));
-
-    if (enableDownslope) {
-        calculateDownslopeWinds(state, currentHour, windSpeed, windDir, windGustiness);
-    } else {
-        state.downSlopeWinds = Array(GRID_SIZE).fill(null).map(() => Array(GRID_SIZE).fill(0));
-        state.windVectorField = Array(GRID_SIZE).fill(null).map(() => Array(GRID_SIZE).fill(null).map(() => ({ x: 0, y: 0, speed: 0 })));
-        state.foehnEffect = Array(GRID_SIZE).fill(null).map(() => Array(GRID_SIZE).fill(0));
->>>>>>> 916ad621
     }
 
     if (enableAdvection && timeFactor > 0) {
@@ -174,7 +102,6 @@
             timeFactor,
         });
     } else {
-<<<<<<< HEAD
         state.cloudCoverage = Array(GRID_SIZE)
             .fill(null)
             .map(() => Array(GRID_SIZE).fill(0));
@@ -184,11 +111,6 @@
         state.thermalStrength = Array(GRID_SIZE)
             .fill(null)
             .map(() => Array(GRID_SIZE).fill(0));
-=======
-        state.cloudCoverage = Array(GRID_SIZE).fill(null).map(() => Array(GRID_SIZE).fill(0));
-        state.precipitation = Array(GRID_SIZE).fill(null).map(() => Array(GRID_SIZE).fill(0));
-        state.thermalStrength = Array(GRID_SIZE).fill(null).map(() => Array(GRID_SIZE).fill(0));
->>>>>>> 916ad621
     }
 
     if (enableInversions) {
@@ -209,7 +131,6 @@
         enableDiffusion,
         enableInversions,
         enableDownslope,
-<<<<<<< HEAD
     });
 
     const metrics = calculateSimulationMetrics(state);
@@ -217,343 +138,6 @@
     updateInversionDisplay(state, enableInversions);
 
     drawSimulation(ctx, state, readVisualizationToggles());
-=======
-    });
-
-    const metrics = calculateSimulationMetrics(state);
-
-    (document.getElementById('minTemp') as HTMLElement).textContent = `${metrics.minTemperature.toFixed(1)}°C`;
-    (document.getElementById('maxTemp') as HTMLElement).textContent = `${metrics.maxTemperature.toFixed(1)}°C`;
-    (document.getElementById('avgTemp') as HTMLElement).textContent = `${metrics.avgTemperature.toFixed(1)}°C`;
-    (document.getElementById('totalPrecip') as HTMLElement).textContent = `${metrics.totalPrecipitation.toFixed(2)}mm/hr`;
-    (document.getElementById('maxCloudHeight') as HTMLElement).textContent = `${metrics.maxCloudHeight.toFixed(0)}m`;
-    (document.getElementById('avgSnowDepth') as HTMLElement).textContent = `${metrics.avgSnowDepth.toFixed(1)}cm`;
-
-    const inversionInfo = document.getElementById('inversionInfo') as HTMLElement;
-    if (enableInversions && state.inversionStrength > 0) {
-        inversionInfo.style.display = 'block';
-        (document.getElementById('inversionHeight') as HTMLElement).textContent = `${state.inversionHeight.toFixed(0)}m`;
-        (document.getElementById('inversionStrength') as HTMLElement).textContent = `${(state.inversionStrength * 100).toFixed(0)}%`;
-    } else {
-        inversionInfo.style.display = 'none';
-    }
-
-    drawGrid();
-}
-
-// ===== DRAWING =====
-function getTemperatureColor(temp: number): string {
-    const minTemp = -10, maxTemp = 40;
-    const normalized = clamp((temp - minTemp) / (maxTemp - minTemp), 0, 1);
-    const hue = (1 - normalized) * 240;
-    return `hsl(${hue}, 80%, 50%)`;
-}
-
-function drawGrid(): void {
-    if (!ctx) return;
-    ctx.clearRect(0, 0, canvas.width, canvas.height);
-
-    const showSoil = (document.getElementById('showSoilTypes') as HTMLInputElement).checked;
-    const showHillshade = (document.getElementById('showHillshade') as HTMLInputElement).checked;
-    const showHeatmap = (document.getElementById('showHeatmap') as HTMLInputElement).checked;
-    const showClouds = (document.getElementById('showClouds') as HTMLInputElement).checked;
-    const showFog = (document.getElementById('showFog') as HTMLInputElement).checked;
-    const showPrecip = (document.getElementById('showPrecipitation') as HTMLInputElement).checked;
-    const showWind = (document.getElementById('showWindFlow') as HTMLInputElement).checked;
-    const showSnow = (document.getElementById('showSnowCover') as HTMLInputElement).checked;
-
-    for (let y = 0; y < GRID_SIZE; y++) {
-        for (let x = 0; x < GRID_SIZE; x++) {
-            ctx.fillStyle = getLandColor(state, x, y, showSoil);
-            ctx.fillRect(x * CELL_SIZE, y * CELL_SIZE, CELL_SIZE, CELL_SIZE);
-        }
-    }
-
-    if (showHillshade) {
-        for (let y = 0; y < GRID_SIZE; y++) {
-            for (let x = 0; x < GRID_SIZE; x++) {
-                const shade = state.hillshade[y][x];
-                ctx.fillStyle = `rgba(0,0,0,${0.5 * (1 - shade)})`;
-                ctx.fillRect(x * CELL_SIZE, y * CELL_SIZE, CELL_SIZE, CELL_SIZE);
-            }
-        }
-    }
-
-    if (showHeatmap) {
-        for (let y = 0; y < GRID_SIZE; y++) {
-            for (let x = 0; x < GRID_SIZE; x++) {
-                const color = getTemperatureColor(state.temperature[y][x]);
-                ctx.globalAlpha = 0.6;
-                ctx.fillStyle = color;
-                ctx.fillRect(x * CELL_SIZE, y * CELL_SIZE, CELL_SIZE, CELL_SIZE);
-                ctx.globalAlpha = 1.0;
-            }
-        }
-    }
-
-    for (let y = 0; y < GRID_SIZE; y++) {
-        for (let x = 0; x < GRID_SIZE; x++) {
-            if (showSnow && state.snowDepth[y][x] > 0.1) {
-                const snowOpacity = Math.min(0.9, state.snowDepth[y][x] / 50);
-                ctx.fillStyle = `rgba(255, 255, 255, ${snowOpacity})`;
-                ctx.fillRect(x * CELL_SIZE, y * CELL_SIZE, CELL_SIZE, CELL_SIZE);
-            }
-            if (showClouds && state.cloudCoverage[y][x] > 0.1) {
-                ctx.fillStyle = `rgba(255, 255, 255, ${clamp(state.cloudCoverage[y][x], 0, 0.8)})`;
-                ctx.fillRect(x * CELL_SIZE, y * CELL_SIZE, CELL_SIZE, CELL_SIZE);
-            }
-            if (showFog && state.fogDensity[y][x] > 0.1) {
-                ctx.fillStyle = `rgba(200, 200, 200, ${clamp(state.fogDensity[y][x], 0, 0.7)})`;
-                ctx.fillRect(x * CELL_SIZE, y * CELL_SIZE, CELL_SIZE, CELL_SIZE);
-            }
-            if (showPrecip && state.precipitation[y][x] > 0.05) {
-                const pType = state.precipitationType[y][x];
-                let precipColor = 'rgba(100, 150, 255, 0.7)';
-                if (pType === PRECIP_TYPES.SNOW) precipColor = 'rgba(220, 220, 255, 0.7)';
-                else if (pType === PRECIP_TYPES.SLEET) precipColor = 'rgba(180, 200, 255, 0.7)';
-                ctx.fillStyle = precipColor;
-                ctx.fillRect(x * CELL_SIZE, y * CELL_SIZE, CELL_SIZE, CELL_SIZE);
-            }
-        }
-    }
-
-    if (showWind) {
-        ctx.lineWidth = 1;
-        for (let y = 0; y < GRID_SIZE; y += 4) {
-            for (let x = 0; x < GRID_SIZE; x += 4) {
-                const wind = state.windVectorField[y][x];
-                if (wind.speed > 1) {
-                    const centerX = x * CELL_SIZE + CELL_SIZE * 2;
-                    const centerY = y * CELL_SIZE + CELL_SIZE * 2;
-
-                    const angle = Math.atan2(wind.y, wind.x);
-                    const length = Math.min(CELL_SIZE * 2, wind.speed);
-
-                    if (state.foehnEffect[y][x] > 0.5) ctx.strokeStyle = 'red';
-                    else if (state.downSlopeWinds[y][x] < -0.2) ctx.strokeStyle = 'blue';
-                    else ctx.strokeStyle = 'white';
-
-                    ctx.beginPath();
-                    ctx.moveTo(centerX, centerY);
-                    ctx.lineTo(centerX + Math.cos(angle) * length, centerY + Math.sin(angle) * length);
-                    ctx.stroke();
-
-                    ctx.beginPath();
-                    ctx.moveTo(centerX + Math.cos(angle) * length, centerY + Math.sin(angle) * length);
-                    ctx.lineTo(centerX + Math.cos(angle - 0.5) * (length - 4), centerY + Math.sin(angle - 0.5) * (length - 4));
-                    ctx.moveTo(centerX + Math.cos(angle) * length, centerY + Math.sin(angle) * length);
-                    ctx.lineTo(centerX + Math.cos(angle + 0.5) * (length - 4), centerY + Math.sin(angle + 0.5) * (length - 4));
-                    ctx.stroke();
-                }
-            }
-        }
-    }
-}
-
-// ===== UI AND EVENT HANDLING =====
-function handleMouseMove(e: MouseEvent): void {
-    const rect = canvas.getBoundingClientRect();
-    const x = Math.floor((e.clientX - rect.left) / CELL_SIZE);
-    const y = Math.floor((e.clientY - rect.top) / CELL_SIZE);
-
-    if (isInBounds(x, y)) {
-        tooltip.style.display = 'block';
-        tooltip.style.left = `${e.clientX + 15}px`;
-        tooltip.style.top = `${e.clientY}px`;
-
-        const land = Object.keys(LAND_TYPES).find(key => LAND_TYPES[key as keyof typeof LAND_TYPES] === state.landCover[y][x]);
-        const surface = describeSurface(state, x, y);
-        tooltip.innerHTML = `
-            <strong>Coords:</strong> ${x}, ${y}<br>
-            <strong>Air Temp:</strong> ${state.temperature[y][x].toFixed(1)}°C<br>
-            <strong>Surface Temp:</strong> ${state.soilTemperature[y][x].toFixed(1)}°C<br>
-            <strong>Elevation:</strong> ${state.elevation[y][x].toFixed(0)}m<br>
-            <strong>Land:</strong> ${land}<br>
-            <strong>Surface:</strong> ${surface}<br>
-            <strong>Humidity:</strong> ${(state.humidity[y][x] * 100).toFixed(0)}%<br>
-            <strong>Cloud:</strong> ${(state.cloudCoverage[y][x] * 100).toFixed(0)}%<br>
-            <strong>Wind:</strong> ${state.windVectorField[y][x].speed.toFixed(1)} km/h<br>
-            <strong>Snow:</strong> ${state.snowDepth[y][x].toFixed(1)}cm
-        `;
-    } else {
-        tooltip.style.display = 'none';
-    }
-
-    if (state.isDrawing) {
-        drawOnCanvas(x, y);
-    }
-}
-
-function drawOnCanvas(gridX: number, gridY: number): void {
-    let needsRecalculation = false;
-    for (let y = gridY - state.brushSize; y <= gridY + state.brushSize; y++) {
-        for (let x = gridX - state.brushSize; x <= gridX + state.brushSize; x++) {
-            if (isInBounds(x, y) && distance(x, y, gridX, gridY) <= state.brushSize) {
-                const power = 1 - (distance(x, y, gridX, gridY) / state.brushSize);
-
-                if (state.currentBrushCategory === 'terrain') {
-                    const change = (state.isRightClick ? -state.terrainStrength : state.terrainStrength) * power;
-                    state.elevation[y][x] = clamp(state.elevation[y][x] + change, 0, 1000);
-                    needsRecalculation = true;
-                } else if (state.currentBrushCategory === 'land') {
-                    const landType = resolveLandType(state.currentBrush);
-                    if (landType !== undefined) {
-                        state.landCover[y][x] = landType;
-                        needsRecalculation = true;
-                    }
-                } else if (state.currentBrushCategory === 'soil') {
-                    const soilType = resolveSoilType(state.currentBrush);
-                    if (soilType !== undefined) {
-                        state.soilType[y][x] = soilType;
-                        needsRecalculation = true;
-                    }
-                } else if (state.currentBrushCategory === 'action') {
-                    if (state.currentBrush === 'manualPrecipitation') {
-                        const currentTemp = state.temperature[y][x];
-                        const effectAmount = 0.8 * power;
-
-                        if (currentTemp > -5) {
-                            const liquidPrecipAmount = effectAmount * 0.5;
-                            const coolingAmount = 1.5 * power;
-                            state.soilMoisture[y][x] = Math.min(1, state.soilMoisture[y][x] + liquidPrecipAmount);
-                            state.temperature[y][x] -= coolingAmount;
-                        } else {
-                            const snowAmount = effectAmount * 5;
-                            const warmingAmount = 0.5 * power;
-                            state.snowDepth[y][x] += snowAmount;
-                            state.temperature[y][x] += warmingAmount;
-                        }
-                    }
-                }
-            }
-        }
-    }
-
-    if (needsRecalculation) {
-        if (state.currentBrushCategory === 'terrain') {
-            calculateHillshade(state);
-        } else {
-            calculateContiguousAreas(state);
-            calculateDistanceFields(state);
-            initializeSoilMoisture(state);
-        }
-    }
-
-    // When drawing, only update the static view, don't advance time.
-    runSimulation(0);
-}
-
-function setupEventListeners(): void {
-    document.getElementById('brushCategory')?.addEventListener('change', e => {
-        const category = (e.target as HTMLSelectElement).value;
-        const terrainBrushes = document.getElementById('terrainBrushes') as HTMLElement;
-        const soilBrushes = document.getElementById('soilBrushes') as HTMLElement;
-        const terrainStrengthGroup = document.getElementById('terrainStrengthGroup') as HTMLElement;
-
-        if (category === 'terrain') {
-            terrainBrushes.style.display = 'block';
-            soilBrushes.style.display = 'none';
-            const firstBrush = document.querySelector('#terrainBrushes .brush-btn') as HTMLElement;
-            firstBrush.click();
-        } else {
-            terrainBrushes.style.display = 'none';
-            soilBrushes.style.display = 'block';
-            terrainStrengthGroup.style.display = 'none';
-            const firstBrush = document.querySelector('#soilBrushes .brush-btn') as HTMLElement;
-            firstBrush.click();
-        }
-    });
-
-    document.querySelectorAll('.brush-btn').forEach(btn => {
-        btn.addEventListener('click', () => {
-            document.querySelector('.brush-btn.active')?.classList.remove('active');
-            btn.classList.add('active');
-            state.currentBrush = btn.getAttribute('data-brush')!;
-            state.currentBrushCategory = btn.getAttribute('data-category')!;
-
-            const terrainStrengthGroup = document.getElementById('terrainStrengthGroup') as HTMLElement;
-            terrainStrengthGroup.style.display = state.currentBrushCategory === 'terrain' ? 'block' : 'none';
-        });
-    });
-
-    // Re-couple climate settings to provide immediate feedback
-    document.getElementById('month')?.addEventListener('change', () => runSimulation(0));
-    document.getElementById('windDirection')?.addEventListener('change', () => runSimulation(0));
-    document.getElementById('windSpeed')?.addEventListener('input', e => {
-        (document.getElementById('windSpeedValue') as HTMLElement).textContent = (e.target as HTMLInputElement).value;
-        runSimulation(0);
-    });
-    document.getElementById('windGustiness')?.addEventListener('input', e => {
-        (document.getElementById('windGustinessValue') as HTMLElement).textContent = (e.target as HTMLInputElement).value;
-        runSimulation(0);
-    });
-
-    document.querySelectorAll('#controls input[type="checkbox"]').forEach(checkbox => {
-        checkbox.addEventListener('change', () => {
-            // Visualization checkboxes should redraw immediately.
-            if (checkbox.id.startsWith('show')) {
-                drawGrid();
-            } else {
-                // Physics checkboxes should trigger a recalculation.
-                runSimulation(0);
-            }
-        });
-    });
-
-    document.getElementById('brushSize')?.addEventListener('input', e => {
-        state.brushSize = parseInt((e.target as HTMLInputElement).value);
-        (document.getElementById('brushSizeValue') as HTMLElement).textContent = state.brushSize.toString();
-    });
-    document.getElementById('terrainStrength')?.addEventListener('input', e => {
-        state.terrainStrength = parseInt((e.target as HTMLInputElement).value);
-        (document.getElementById('terrainStrengthValue') as HTMLElement).textContent = state.terrainStrength.toString();
-    });
-
-    const playPauseBtn = document.getElementById('playPauseBtn') as HTMLButtonElement;
-    playPauseBtn.addEventListener('click', () => {
-        state.isSimulating = !state.isSimulating;
-        playPauseBtn.innerHTML = state.isSimulating ? '⏸️ Pause' : '▶️ Play';
-        if (state.isSimulating) {
-            state.lastFrameTime = performance.now();
-        }
-    });
-
-    document.getElementById('createScenarioBtn')?.addEventListener('click', () => {
-        state.isSimulating = false;
-        playPauseBtn.innerHTML = '▶️ Play';
-        state.simulationTime = 6 * 60; // Reset time to the start of the day
-        runSimulation(0); // Run a single frame to apply all current settings at the start time
-    });
-
-    document.getElementById('resetBtn')?.addEventListener('click', () => {
-        state.isSimulating = false;
-        (document.getElementById('playPauseBtn') as HTMLButtonElement).innerHTML = '▶️ Play';
-        state.simulationTime = 6 * 60;
-        initializeGrids();
-    });
-    document.getElementById('simSpeed')?.addEventListener('input', e => {
-        state.simulationSpeed = parseInt((e.target as HTMLInputElement).value);
-        (document.getElementById('speedValue') as HTMLElement).textContent = `${state.simulationSpeed}x`;
-    });
-
-    canvas.addEventListener('mousedown', e => {
-        state.isDrawing = true;
-        state.isRightClick = (e as MouseEvent).button === 2;
-        handleMouseMove(e as MouseEvent);
-        e.preventDefault();
-    });
-    canvas.addEventListener('mouseup', () => {
-        if (state.isDrawing) {
-            state.isDrawing = false;
-        }
-    });
-    canvas.addEventListener('mouseleave', () => {
-        state.isDrawing = false;
-        tooltip.style.display = 'none';
-    });
-    canvas.addEventListener('mousemove', handleMouseMove);
-    canvas.addEventListener('contextmenu', e => e.preventDefault());
->>>>>>> 916ad621
 }
 
 // ===== SIMULATION LOOP =====
