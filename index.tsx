--- conflicted
+++ resolved
@@ -12,21 +12,12 @@
     FOG_TEMP_DISSIPATION,
     FOG_WIND_DISSIPATION,
     GRID_SIZE,
-<<<<<<< HEAD
-=======
-    LAND_COLORS,
-    LAND_TYPE_MAP,
->>>>>>> 8c6e5319
     LAPSE_RATE,
     MONTHLY_TEMPS,
     SETTLEMENT_HEAT_RADIUS,
     SETTLEMENT_PROPERTIES,
     SHADOW_COOLING,
     SOIL_PROPERTIES,
-<<<<<<< HEAD
-=======
-    SOIL_TYPE_MAP,
->>>>>>> 8c6e5319
     SOLAR_INTENSITY_FACTOR,
     URBAN_HEAT_RADIUS,
     URBAN_PROPERTIES,
@@ -40,7 +31,6 @@
     type SimulationState,
 } from './src/simulation/state';
 import { CLOUD_TYPES, PRECIP_TYPES } from './src/simulation/weatherTypes';
-<<<<<<< HEAD
 import {
     clamp,
     describeSurface,
@@ -51,8 +41,6 @@
     resolveLandType,
     resolveSoilType,
 } from './src/simulation/utils';
-=======
->>>>>>> 8c6e5319
 
 // ===== GLOBAL STATE =====
 const canvas = document.getElementById('canvas') as HTMLCanvasElement;
@@ -63,32 +51,6 @@
 resizeCanvas(canvas);
 const SIM_MINUTES_PER_REAL_SECOND = 15; // At 1x speed, 1 real second = 15 sim minutes
 
-<<<<<<< HEAD
-=======
-// ===== UTILITY FUNCTIONS =====
-function clamp(value: number, min: number, max: number): number {
-    return Math.max(min, Math.min(max, value));
-}
-
-function distance(x1: number, y1: number, x2: number, y2: number): number {
-    return Math.sqrt(Math.pow(x2 - x1, 2) + Math.pow(y2 - y1, 2));
-}
-
-function isInBounds(x: number, y: number): boolean {
-    return x >= 0 && x < GRID_SIZE && y >= 0 && y < GRID_SIZE;
-}
-
-// Helper to get the correct thermal properties for a cell
-function getThermalProperties(x: number, y: number) {
-    const land = state.landCover[y][x];
-    if (land === LAND_TYPES.WATER) return WATER_PROPERTIES;
-    if (land === LAND_TYPES.URBAN) return URBAN_PROPERTIES;
-    if (land === LAND_TYPES.SETTLEMENT) return SETTLEMENT_PROPERTIES;
-    const soilType = state.soilType[y][x];
-    return SOIL_PROPERTIES[soilType] ?? SOIL_PROPERTIES[SOIL_TYPES.LOAM];
-}
-
->>>>>>> 8c6e5319
 // ===== ATMOSPHERIC ADVECTION ENGINE =====
 function bilinearInterpolate(grid: number[][], x: number, y: number): number {
     const x1 = Math.floor(x);
@@ -366,11 +328,7 @@
     } else if (state.landCover[y][x] === LAND_TYPES.FOREST) {
         evaporationRate = 1.0 * Math.max(0, state.temperature[y][x] / 30);
     } else if (state.soilMoisture[y][x] > 0) {
-<<<<<<< HEAD
-        const thermalProps = getThermalProperties(state, x, y);
-=======
         const thermalProps = getThermalProperties(x, y);
->>>>>>> 8c6e5319
         const soilEvap = state.soilMoisture[y][x] * thermalProps.evaporation;
         evaporationRate = soilEvap * 1.0 * Math.max(0, state.temperature[y][x] / 30);
     }
@@ -458,11 +416,7 @@
                     state.snowDepth[y][x] += snowAccumulation;
                     state.latentHeatEffect[y][x] += precipRate * 0.8;
                 } else {
-<<<<<<< HEAD
-                    const thermalProps = getThermalProperties(state, x, y);
-=======
                     const thermalProps = getThermalProperties(x, y);
->>>>>>> 8c6e5319
                     const infiltration = Math.min(precipRate * timeFactor, 1 - state.soilMoisture[y][x]);
                     state.soilMoisture[y][x] += infiltration * thermalProps.waterRetention;
                 }
@@ -1431,11 +1385,7 @@
             for (let x = 0; x < GRID_SIZE; x++) {
                 const prevAirTemp = state.temperature[y][x];
                 const prevSoilTemp = state.soilTemperature[y][x];
-<<<<<<< HEAD
-                const thermalProps = getThermalProperties(state, x, y);
-=======
                 const thermalProps = getThermalProperties(x, y);
->>>>>>> 8c6e5319
 
                 let airEnergyBalance = 0;
                 let soilEnergyBalance = 0;
@@ -1598,12 +1548,7 @@
 
     for (let y = 0; y < GRID_SIZE; y++) {
         for (let x = 0; x < GRID_SIZE; x++) {
-<<<<<<< HEAD
             ctx.fillStyle = getLandColor(state, x, y, showSoil);
-=======
-            const color = showSoil ? getThermalProperties(x, y).color : LAND_COLORS[state.landCover[y][x]];
-            ctx.fillStyle = color;
->>>>>>> 8c6e5319
             ctx.fillRect(x * CELL_SIZE, y * CELL_SIZE, CELL_SIZE, CELL_SIZE);
         }
     }
@@ -1701,11 +1646,7 @@
         tooltip.style.top = `${e.clientY}px`;
         
         const land = Object.keys(LAND_TYPES).find(key => LAND_TYPES[key as keyof typeof LAND_TYPES] === state.landCover[y][x]);
-<<<<<<< HEAD
         const surface = describeSurface(state, x, y);
-=======
-        const surface = getThermalProperties(x, y).name;
->>>>>>> 8c6e5319
         tooltip.innerHTML = `
             <strong>Coords:</strong> ${x}, ${y}<br>
             <strong>Air Temp:</strong> ${state.temperature[y][x].toFixed(1)}°C<br>
@@ -1739,7 +1680,6 @@
                     state.elevation[y][x] = clamp(state.elevation[y][x] + change, 0, 1000);
                      needsRecalculation = true;
                 } else if (state.currentBrushCategory === 'land') {
-<<<<<<< HEAD
                     const landType = resolveLandType(state.currentBrush);
                     if (landType !== undefined) {
                         state.landCover[y][x] = landType;
@@ -1749,15 +1689,6 @@
                     const soilType = resolveSoilType(state.currentBrush);
                     if (soilType !== undefined) {
                         state.soilType[y][x] = soilType;
-=======
-                    if (LAND_TYPE_MAP[state.currentBrush] !== undefined) {
-                       state.landCover[y][x] = LAND_TYPE_MAP[state.currentBrush];
-                       needsRecalculation = true;
-                    }
-                } else if (state.currentBrushCategory === 'soil') {
-                    if (SOIL_TYPE_MAP[state.currentBrush] !== undefined) {
-                        state.soilType[y][x] = SOIL_TYPE_MAP[state.currentBrush];
->>>>>>> 8c6e5319
                         needsRecalculation = true;
                     }
                 } else if (state.currentBrushCategory === 'action') {
